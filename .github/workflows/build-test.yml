# Thanks: clvm_rs' github actions.
name: Build Mac, Linux, and Windows wheels

on:
  push:
    branches:
      - base
      - dev
    tags:
        - '**'
  pull_request:
    branches:
      - '**'

jobs:
  build_wheels:
    name: Wheel on ${{ matrix.os }} py-${{ matrix.python }}
    runs-on: ${{ matrix.os }}
    strategy:
      fail-fast: false
      matrix:
        os: [macos-latest, ubuntu-latest, windows-latest]
        python: [3.7, 3.8, 3.9]

    steps:
    - uses: actions/checkout@v2
      with:
        fetch-depth: 0

    - uses: actions/setup-python@v2
      name: Install Python ${{ matrix.python }}
      with:
        python-version: ${{ matrix.python }}

    - name: Update pip
      run: |
          python -m pip install --upgrade pip

    - name: Set up rust
      uses: actions-rs/toolchain@v1
      with:
        toolchain: stable

    - name: Install dependencies
      run: |
          python -m pip install maturin==0.12.20

    - name: Build MacOs with maturin on Python ${{ matrix.python }}
      if: startsWith(matrix.os, 'macos')
      run: |
        python -m venv venv
        ln -s venv/bin/activate
        . ./activate
        maturin build -i python --release --strip

    - name: Build Linux in manylinux2010 with maturin on Python ${{ matrix.python }}
      if: startsWith(matrix.os, 'ubuntu')
      run: |
        podman run --rm=true \
          -v ${{ github.workspace }}:/ws:rw --workdir=/ws \
          quay.io/pypa/manylinux2010_x86_64 \
          bash -exc '\
            curl -L https://sh.rustup.rs > rustup-init.sh && \
            sh rustup-init.sh -y && \
            yum -y install libc6 openssl-devel && \
            source $HOME/.cargo/env && \
            rustup target add x86_64-unknown-linux-musl && \
            rm -rf venv && \
            PY_VERSION=${{ matrix.python }}
            PY_VERSION=${PY_VERSION/.} && \
            echo "Python version with dot removed is $PY_VERSION" && \
            if [ "$PY_VERSION" = "37" ]; \
            then export SCND_VERSION="${PY_VERSION}m"; \
            else export SCND_VERSION="$PY_VERSION"; fi && \
            echo "Exporting path /opt/python/cp$PY_VERSION-cp$SCND_VERSION/bin" && \
            export PATH=/opt/python/cp$PY_VERSION-cp$SCND_VERSION/bin/:$PATH && \
            /opt/python/cp38-cp38/bin/python -m venv venv && \
            if [ ! -f "activate" ]; then ln -s venv/bin/activate; fi && \
            . ./activate && \
            pip install --upgrade pip
          '
<<<<<<< HEAD
        docker run --rm -v $(pwd):/io ghcr.io/pyo3/maturin build --release --strip --manylinux 2010
=======
        docker run --rm -v $(pwd):/io ghcr.io/pyo3/maturin:v0.13.1 build --release --strip --manylinux 2010
>>>>>>> 16b495c8
        # Refresh in case any ownerships changed.
        mv target target.docker && cp -r target.docker target
        # Ensure an empty .cargo-lock file exists.
        touch target/release/.cargo-lock

    - name: Build alpine wheel via docker
      if: startsWith(matrix.os, 'ubuntu') && startsWith(matrix.python, '3.7')
      run: |
        cd resources/alpine && docker build -t clvm-tools-rs-alpine .
        docker run -v ${GITHUB_WORKSPACE}:/root/clvm_tools_rs -t clvm-tools-rs-alpine sh /root/build-alpine.sh

    - name: Build Windows with maturin on Python ${{ matrix.python }}
      if: startsWith(matrix.os, 'windows')
      run: |
        python -m venv venv
        echo ". .\venv\Scripts\Activate.ps1" > activate.ps1
        . ./activate
        maturin build --no-sdist -i python --release --strip
        # Find and install the newly built wheel
        python support/wheelname.py

    - name: Install clvm_tools_rs wheel
      if: ${{ !startsWith(matrix.os, 'windows') }}
      run: |
        . ./activate
        ls target/wheels/
        # this mess puts the name of the `.whl` file into `$WHEEL_PATH`
        # remove the dot, use the `glob` lib to grab the file from the directory
        export WHEEL_PATH=$(echo ${{ matrix.python }} | python -c 'DOTLESS=input().replace(".", ""); import glob; print(" ".join(filter(lambda x: "musl" not in x, glob.glob("target/wheels/clvm_tools_rs-*-cp*-*.whl"))))' )
        echo ${WHEEL_PATH}
        pip install ${WHEEL_PATH}

    - name: Install other wheels
      run: |
        . ./activate
        python -m pip install pytest
        python -m pip install blspy      

    - name: install clvm & clvm_tools
      run: |
        . ./activate
        git clone https://github.com/Chia-Network/clvm.git --branch=main --single-branch
        python -m pip install ./clvm

        echo "installing clvm_rs via pip"
        pip install clvm_rs

        echo "installing clvm_tools for clvm tests"
        # clvm tools is required to run the tests is clvm
        python -m pip install clvm_tools

    - name: Ensure clvm, clvm_rs, clvm_tools_rs are installed
      run: |
        . ./activate
        python -c 'import clvm'
        python -c 'import clvm; print(clvm.__file__)'
        python -c 'import clvm_rs; print(clvm_rs.__file__)'
        python -c 'import clvm_tools_rs; print(clvm_tools_rs.__file__)'

    - name: Verify recompilation of old sources match
      if: startsWith(matrix.os, 'ubuntu') && startsWith(matrix.python, '3.7')
      run: |
        . ./activate
        # Build cmd line tools
        PYO3_PYTHON=`which python` cargo build --no-default-features --release

        # Grab chia-blockchain
        rm -rf chia-blockchain
        git clone https://github.com/Chia-Network/chia-blockchain

        # Check recompiles
        cp support/recompile_check.py chia-blockchain
        (cd chia-blockchain && python recompile_check.py)

    - name: Run tests from clvm
      run: |
        . ./activate
        cd clvm
        python -m py.test tests

    - name: Run tests
      if: startsWith(matrix.os, 'ubuntu') && startsWith(matrix.python, '3.7')
      run: cargo test --no-default-features

    - name: Run wasm tests
      if: startsWith(matrix.os, 'ubuntu') && startsWith(matrix.python, '3.7')
      run: |
        rustup target add wasm32-unknown-unknown
        cargo install wasm-bindgen-cli --version 0.2.80
        cd mock-test && npm install && make && ../resources/tests/linux-install-node.sh ./build/runmock.js

    - name: Upload artifacts
      uses: actions/upload-artifact@v2
      with:
        name: wheels
        path: ./target/wheels/

    - name: Install Twine
      run: pip install twine

    - name: Test for secrets access
      id: check_secrets
      shell: bash
      run: |
        unset HAS_SECRET
        if [ -n "$SECRET" ]; then HAS_SECRET='true' ; fi
        echo ::set-output name=HAS_SECRET::${HAS_SECRET}
      env:
        SECRET: "${{ secrets.test_pypi_password }}"

    - name: publish (PyPi)
      if: startsWith(github.event.ref, 'refs/tags') && steps.check_secrets.outputs.HAS_SECRET
      env:
        TWINE_USERNAME: __token__
        TWINE_NON_INTERACTIVE: 1
        TWINE_PASSWORD: ${{ secrets.pypi_password }}
      run: twine upload --non-interactive --skip-existing --verbose 'target/wheels/*'

    - name: publish (Test PyPi)
      if: steps.check_secrets.outputs.HAS_SECRET
      env:
        TWINE_REPOSITORY_URL: https://test.pypi.org/legacy/
        TWINE_USERNAME: __token__
        TWINE_NON_INTERACTIVE: 1
        TWINE_PASSWORD: ${{ secrets.test_pypi_password }}
      run: twine upload --non-interactive --skip-existing --verbose 'target/wheels/*'

  fmt:
    runs-on: ubuntu-20.04
    name: cargo fmt
    steps:
      - uses: actions/checkout@v2
        with:
          fetch-depth: 1
      - name: Install rust
        uses: actions-rs/toolchain@v1
        with:
            toolchain: stable
            override: true
            components: rustfmt, clippy
      - name: fmt
        run: cargo fmt -- --files-with-diff --check

  clippy:
    runs-on: ubuntu-20.04
    steps:
      - uses: actions/checkout@v1
      - uses: actions-rs/toolchain@v1
        with:
          toolchain: stable
          components: clippy
          override: true
      - name: clippy
        run: cargo clippy --all -- -D warnings
      - uses: actions-rs/clippy-check@v1
        with:
          token: ${{ secrets.GITHUB_TOKEN }}
          args: --all-features

  unit_tests:
    runs-on: ubuntu-20.04
    name: Unit tests
    steps:
      - uses: actions/checkout@v2
        with:
          fetch-depth: 1
      - name: Install rust
        uses: actions-rs/toolchain@v1
        with:
            toolchain: stable
            components: rustfmt, clippy
      - name: cargo test
        run: cargo test<|MERGE_RESOLUTION|>--- conflicted
+++ resolved
@@ -79,11 +79,7 @@
             . ./activate && \
             pip install --upgrade pip
           '
-<<<<<<< HEAD
-        docker run --rm -v $(pwd):/io ghcr.io/pyo3/maturin build --release --strip --manylinux 2010
-=======
         docker run --rm -v $(pwd):/io ghcr.io/pyo3/maturin:v0.13.1 build --release --strip --manylinux 2010
->>>>>>> 16b495c8
         # Refresh in case any ownerships changed.
         mv target target.docker && cp -r target.docker target
         # Ensure an empty .cargo-lock file exists.
