use std::cell::RefCell;
use std::collections::HashMap;
use std::rc::Rc;

use clvm_rs::allocator::{Allocator, SExp};

use crate::classic::clvm_tools::binutils::{assemble_from_ir, disassemble};
use crate::classic::clvm_tools::ir::reader::read_ir;
use crate::classic::clvm_tools::stages::stage_2::operators::run_program_for_search_paths;
use crate::classic::clvm_tools::stages::stage_2::optimize::{
    children_optimizer, cons_q_a_optimizer, constant_optimizer, optimize_sexp, seems_constant,
    sub_args,
};

fn test_cons_q_a(src: String) -> String {
    let mut allocator = Allocator::new();
    let memo = RefCell::new(HashMap::new());
    let input_ir = read_ir(&src).unwrap();
    let assembled = assemble_from_ir(&mut allocator, Rc::new(input_ir)).unwrap();
<<<<<<< HEAD
    let runner = run_program_for_search_paths(&vec![".".to_string()], false);
=======
    let runner = run_program_for_search_paths("*test*", &vec![".".to_string()], false);
>>>>>>> 283f38af
    let optimized = cons_q_a_optimizer(&mut allocator, &memo, assembled, runner.clone()).unwrap();
    disassemble(&mut allocator, optimized)
}

fn test_children_optimizer(src: String) -> String {
    let mut allocator = Allocator::new();
    let memo = RefCell::new(HashMap::new());
    let input_ir = read_ir(&src).unwrap();
    let assembled = assemble_from_ir(&mut allocator, Rc::new(input_ir)).unwrap();
<<<<<<< HEAD
    let runner = run_program_for_search_paths(&vec![".".to_string()], false);
=======
    let runner = run_program_for_search_paths("*test*", &vec![".".to_string()], false);
>>>>>>> 283f38af
    let optimized = children_optimizer(&mut allocator, &memo, assembled, runner.clone()).unwrap();
    disassemble(&mut allocator, optimized)
}

fn test_constant_optimizer(src: String) -> String {
    let mut allocator = Allocator::new();
    let memo = RefCell::new(HashMap::new());
    let input_ir = read_ir(&src).unwrap();
    let assembled = assemble_from_ir(&mut allocator, Rc::new(input_ir)).unwrap();
<<<<<<< HEAD
    let runner = run_program_for_search_paths(&vec![".".to_string()], false);
=======
    let runner = run_program_for_search_paths("*test*", &vec![".".to_string()], false);
>>>>>>> 283f38af
    let optimized =
        constant_optimizer(&mut allocator, &memo, assembled, 0, runner.clone()).unwrap();
    disassemble(&mut allocator, optimized)
}

fn test_optimizer(src: String) -> String {
    let mut allocator = Allocator::new();
    let input_ir = read_ir(&src).unwrap();
    let assembled = assemble_from_ir(&mut allocator, Rc::new(input_ir)).unwrap();
<<<<<<< HEAD
    let runner = run_program_for_search_paths(&vec![".".to_string()], false);
=======
    let runner = run_program_for_search_paths("*test*", &vec![".".to_string()], false);
>>>>>>> 283f38af
    let optimized = optimize_sexp(&mut allocator, assembled, runner.clone()).unwrap();
    disassemble(&mut allocator, optimized)
}

fn test_sub_args(src: String) -> String {
    let mut allocator = Allocator::new();
    let input_ir = read_ir(&src).unwrap();
    let assembled = assemble_from_ir(&mut allocator, Rc::new(input_ir)).unwrap();
    match allocator.sexp(assembled) {
        SExp::Pair(a, b) => {
            let optimized = sub_args(&mut allocator, a, b).unwrap();
            disassemble(&mut allocator, optimized)
        }
        _ => {
            panic!("assembled a list got an atom");
        }
    }
}

#[test]
fn cons_q_a_simple() {
    assert_eq!(
        test_cons_q_a("(a (q 1 . \"opt\") 1)".to_string()),
        "(q . \"opt\")".to_string()
    );
}

#[test]
fn cons_q_a_optimizer_example() {
    let src = "(a (q \"opt\" (q 2 (\"opt\" (\"com\" (q 88 65 66) (q () () ((q . \"list\") (a (q (q . 97) (q (q . 97) (q . 2) (c (q . 2) (c (q . 3) (q)))) (c (q (q . 97) (i (q . 5) (q (q . 99) 4 (c (q . 9) (c (a (q . 2) (c (q . 2) (c (q . 13) (q)))) (q)))) (q (q . 1))) (q . 1)) (q . 1))) (q . 1))) ((q . \"defmacro\") (c \"list\" (c (f (q . 1)) (c (c \"mod\" (c (f (r (q . 1))) (c (f (r (r (q . 1)))) (q)))) (q)))))) (q (65 5) (66 11) (88 2)))) (c (\"opt\" (\"com\" (q 16 65 66) (q () () ((q . \"list\") (a (q (q . 97) (q (q . 97) (q . 2) (c (q . 2) (c (q . 3) (q)))) (c (q (q . 97) (i (q . 5) (q (q . 99) 4 (c (q . 9) (c (a (q . 2) (c (q . 2) (c (q . 13) (q)))) (q)))) (q (q . 1))) (q . 1)) (q . 1))) (q . 1))) ((q . \"defmacro\") (c \"list\" (c (f (q . 1)) (c (c \"mod\" (c (f (r (q . 1))) (c (f (r (r (q . 1)))) (q)))) (q)))))) (q (65 5) (66 11) (88 2)))) 1))) 1)".to_string();
    let optimized = test_cons_q_a(src);
    assert_eq!(optimized, "(\"opt\" (q 2 (\"opt\" (\"com\" (q 88 65 66) (q () () ((q . \"list\") (a (q (q . 97) (q (q . 97) (q . 2) (c (q . 2) (c (q . 3) (q)))) (c (q (q . 97) (i (q . 5) (q (q . 99) 4 (c (q . 9) (c (a (q . 2) (c (q . 2) (c (q . 13) (q)))) (q)))) (q (q . 1))) (q . 1)) (q . 1))) (q . 1))) ((q . \"defmacro\") (c \"list\" (c (f (q . 1)) (c (c \"mod\" (c (f (r (q . 1))) (c (f (r (r (q . 1)))) (q)))) (q)))))) (q (65 5) (66 11) (88 2)))) (c (\"opt\" (\"com\" (q 16 65 66) (q () () ((q . \"list\") (a (q (q . 97) (q (q . 97) (q . 2) (c (q . 2) (c (q . 3) (q)))) (c (q (q . 97) (i (q . 5) (q (q . 99) 4 (c (q . 9) (c (a (q . 2) (c (q . 2) (c (q . 13) (q)))) (q)))) (q (q . 1))) (q . 1)) (q . 1))) (q . 1))) ((q . \"defmacro\") (c \"list\" (c (f (q . 1)) (c (c \"mod\" (c (f (r (q . 1))) (c (f (r (r (q . 1)))) (q)))) (q)))))) (q (65 5) (66 11) (88 2)))) 1)))".to_string());
}

#[test]
fn children_optimizer_example() {
    let src = "(c (a (q 1 . 1) 1) (a (q . 2) 1))".to_string();
    assert_eq!(test_children_optimizer(src), "(c (q . 1) 2)");
}

#[test]
fn constant_optimizer_example() {
    let src = "(c (q . 29041) (c (c (q . \"unquote\") (c (c (a (q 1 . \"macros\") (q . 1)) (a (q 1) (q . 1))) (q))) (q)))".to_string();
    assert_eq!(
        test_constant_optimizer(src),
        "(q 29041 (\"unquote\" (\"macros\")))".to_string()
    );
}

#[test]
fn test_sub_args_1() {
    let src = "(5 . 1)".to_string();
    assert_eq!(test_sub_args(src), "(f (r 1))".to_string());
}

#[test]
fn test_path_optimizer_3() {
    let src = "(sha256 (r 1))".to_string();
    assert_eq!(test_optimizer(src), "(sha256 3)");
}

#[test]
fn test_path_optimizer_5() {
    let src = "(sha256 (f (r 1)))".to_string();
    assert_eq!(test_optimizer(src), "(sha256 5)");
}

#[test]
fn children_optimizer_test_2() {
    let src = "(c (a (q 1) 1) (a (q 1) 1))".to_string();
    assert_eq!(test_children_optimizer(src), "(c () ())");
}

#[test]
fn test_optimizer_q_empty_list() {
    let src = "(a (q 1) 1)".to_string();
    assert_eq!(test_optimizer(src), "()");
}

#[test]
fn seems_constant_quote_test() {
    let mut allocator = Allocator::new();
    let src = "(q . 15)".to_string();
    let input_ir = read_ir(&src).unwrap();
    let assembled = assemble_from_ir(&mut allocator, Rc::new(input_ir)).unwrap();
    assert_eq!(seems_constant(&mut allocator, assembled), true);
}

#[test]
fn test_optimize_1() {
    let src = "(\"opt\" (\"com\" (q 29041 (\"opt\" (\"com\" (q \"unquote\" \"BODY\") (29041 (\"unquote\" (\"macros\"))) (29041 (\"unquote\" (\"symbols\")))))) (q (\"list\" (a (q 2 (q 2 2 (c 2 (c 3 (q)))) (c (q 2 (i 5 (q 4 (q . 4) (c 9 (c (a 2 (c 2 (c 13 (q)))) (q)))) (q 1)) 1) 1)) 1)) (\"defmacro\" (c (q . \"list\") (c (f 1) (c (c (q . \"mod\") (c (f (r 1)) (c (f (r (r 1))) (q)))) (q)))))) (q (\"BODY\" 2))))".to_string();
    assert_eq!(
        test_optimizer(src),
        "(q 4 (q . \"opt\") (c (c (q . \"com\") (c (c (q . 1) 2) (q (29041 (\"unquote\" (\"macros\"))) (29041 (\"unquote\" (\"symbols\")))))) ()))".to_string()
    );
}<|MERGE_RESOLUTION|>--- conflicted
+++ resolved
@@ -17,11 +17,7 @@
     let memo = RefCell::new(HashMap::new());
     let input_ir = read_ir(&src).unwrap();
     let assembled = assemble_from_ir(&mut allocator, Rc::new(input_ir)).unwrap();
-<<<<<<< HEAD
-    let runner = run_program_for_search_paths(&vec![".".to_string()], false);
-=======
     let runner = run_program_for_search_paths("*test*", &vec![".".to_string()], false);
->>>>>>> 283f38af
     let optimized = cons_q_a_optimizer(&mut allocator, &memo, assembled, runner.clone()).unwrap();
     disassemble(&mut allocator, optimized)
 }
@@ -31,11 +27,7 @@
     let memo = RefCell::new(HashMap::new());
     let input_ir = read_ir(&src).unwrap();
     let assembled = assemble_from_ir(&mut allocator, Rc::new(input_ir)).unwrap();
-<<<<<<< HEAD
-    let runner = run_program_for_search_paths(&vec![".".to_string()], false);
-=======
     let runner = run_program_for_search_paths("*test*", &vec![".".to_string()], false);
->>>>>>> 283f38af
     let optimized = children_optimizer(&mut allocator, &memo, assembled, runner.clone()).unwrap();
     disassemble(&mut allocator, optimized)
 }
@@ -45,11 +37,7 @@
     let memo = RefCell::new(HashMap::new());
     let input_ir = read_ir(&src).unwrap();
     let assembled = assemble_from_ir(&mut allocator, Rc::new(input_ir)).unwrap();
-<<<<<<< HEAD
-    let runner = run_program_for_search_paths(&vec![".".to_string()], false);
-=======
     let runner = run_program_for_search_paths("*test*", &vec![".".to_string()], false);
->>>>>>> 283f38af
     let optimized =
         constant_optimizer(&mut allocator, &memo, assembled, 0, runner.clone()).unwrap();
     disassemble(&mut allocator, optimized)
@@ -59,11 +47,7 @@
     let mut allocator = Allocator::new();
     let input_ir = read_ir(&src).unwrap();
     let assembled = assemble_from_ir(&mut allocator, Rc::new(input_ir)).unwrap();
-<<<<<<< HEAD
-    let runner = run_program_for_search_paths(&vec![".".to_string()], false);
-=======
     let runner = run_program_for_search_paths("*test*", &vec![".".to_string()], false);
->>>>>>> 283f38af
     let optimized = optimize_sexp(&mut allocator, assembled, runner.clone()).unwrap();
     disassemble(&mut allocator, optimized)
 }
