--- conflicted
+++ resolved
@@ -18,11 +18,7 @@
     let input_ir = read_ir(&src).unwrap();
     let assembled = assemble_from_ir(&mut allocator, Rc::new(input_ir)).unwrap();
     let runner = run_program_for_search_paths(None, &vec![".".to_string()]);
-<<<<<<< HEAD
-    let optimized = cons_q_a_optimizer(&mut allocator, assembled, runner.clone()).unwrap();
-=======
     let optimized = cons_q_a_optimizer(&mut allocator, &memo, assembled, runner.clone()).unwrap();
->>>>>>> 4dd164aa
     disassemble(&mut allocator, optimized)
 }
 
@@ -32,11 +28,7 @@
     let input_ir = read_ir(&src).unwrap();
     let assembled = assemble_from_ir(&mut allocator, Rc::new(input_ir)).unwrap();
     let runner = run_program_for_search_paths(None, &vec![".".to_string()]);
-<<<<<<< HEAD
-    let optimized = children_optimizer(&mut allocator, assembled, runner.clone()).unwrap();
-=======
     let optimized = children_optimizer(&mut allocator, &memo, assembled, runner.clone()).unwrap();
->>>>>>> 4dd164aa
     disassemble(&mut allocator, optimized)
 }
 
@@ -46,12 +38,8 @@
     let input_ir = read_ir(&src).unwrap();
     let assembled = assemble_from_ir(&mut allocator, Rc::new(input_ir)).unwrap();
     let runner = run_program_for_search_paths(None, &vec![".".to_string()]);
-<<<<<<< HEAD
-    let optimized = constant_optimizer(&mut allocator, assembled, 0, runner.clone()).unwrap();
-=======
     let optimized =
         constant_optimizer(&mut allocator, &memo, assembled, 0, runner.clone()).unwrap();
->>>>>>> 4dd164aa
     disassemble(&mut allocator, optimized)
 }
 
