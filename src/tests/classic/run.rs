use num_bigint::ToBigInt;

#[cfg(test)]
use rand::distributions::Standard;
#[cfg(test)]
use rand::prelude::*;
#[cfg(test)]
use rand::Rng;
#[cfg(test)]
use rand_chacha::ChaChaRng;

use std::borrow::Borrow;
use std::collections::HashMap;
use std::path::PathBuf;
use std::rc::Rc;

use clvmr::allocator::Allocator;

use crate::classic::clvm::__type_compatibility__::{bi_one, bi_zero, Stream};
use crate::classic::clvm_tools::binutils::disassemble;
use crate::classic::clvm_tools::cmds::launch_tool;
use crate::classic::clvm_tools::node_path::NodePath;
use crate::compiler::clvm::convert_to_clvm_rs;
use crate::compiler::sexp;
use crate::util::{number_from_u8, Number};

const NUM_GEN_ATOMS: usize = 16;

fn do_basic_brun(args: &Vec<String>) -> String {
    let mut s = Stream::new(None);
    launch_tool(&mut s, args, &"run".to_string(), 0);
    return s.get_value().decode();
}

fn do_basic_run(args: &Vec<String>) -> String {
    let mut s = Stream::new(None);
    launch_tool(&mut s, args, &"run".to_string(), 2);
    return s.get_value().decode();
}

#[test]
fn basic_run_test() {
    assert_eq!(
        do_basic_run(&vec!("run".to_string(), "(mod (A B) (+ A B))".to_string())).trim(),
        "(+ 2 5)".to_string()
    );
}

#[test]
fn add_1_test() {
    assert_eq!(
        do_basic_run(&vec!(
            "run".to_string(),
            "(opt (com (q . (+ 6 55))))".to_string()
        ))
        .trim(),
        "(q . 61)".to_string()
    );
}

#[test]
fn div_test() {
    assert_eq!(
        do_basic_run(&vec!("run".to_string(), "(mod (X) (/ X 10))".to_string())).trim(),
        "(f (divmod 2 (q . 10)))".to_string()
    );
}

#[test]
fn brun_y_1_test() {
    let testpath = PathBuf::from(env!("CARGO_MANIFEST_DIR"));
    let mut sym_path = testpath.clone();
    sym_path.push("resources/tests/stage_2/brun-y-1.sym");
    assert_eq!(
        do_basic_brun(
            &vec!(
                "brun".to_string(),
                "-y".to_string(),
                sym_path.into_os_string().into_string().unwrap(),
                "(a (q . (a 2 (c 2 (c 5 (q . ()))))) (c (q . (a (i (= 5 (q . 1)) (q . (q . 1)) (q . (* 5 (a 2 (c 2 (c (- 5 (q . 1)) (q . ()))))))) 1)) 1))".to_string(),
                "(10)".to_string()
            )
        ).trim(),
        indoc! {"0x375f00
            
            (\"fact\" 10) => 0x375f00
            
            (\"fact\" 9) => 0x058980
            
            (\"fact\" 8) => 0x009d80
            
            (\"fact\" 7) => 5040
            
            (\"fact\" 6) => 720
            
            (\"fact\" 5) => 120
            
            (\"fact\" 4) => 24
            
            (\"fact\" 3) => 6
            
            (\"fact\" 2) => 2
            
            (\"fact\" 1) => 1"}
    );
}

#[test]
fn brun_v_test() {
    assert_eq!(
        do_basic_brun(&vec!(
            "brun".to_string(),
            "-v".to_string(),
            "(a (q + (q . 3) (q . 5)) 1)".to_string()
        ))
        .trim(),
        indoc! {"8
            
            (a 2 3) [((a (q 16 (q . 3) (q . 5)) 1))] => 8
            
            3 [((a (q 16 (q . 3) (q . 5)) 1))] => ()
            
            2 [((a (q 16 (q . 3) (q . 5)) 1))] => (a (q 16 (q . 3) (q . 5)) 1)
            
            (a (q 16 (q . 3) (q . 5)) 1) [()] => 8
            
            1 [()] => ()
            
            (q 16 (q . 3) (q . 5)) [()] => (+ (q . 3) (q . 5))
            
            (+ (q . 3) (q . 5)) [()] => 8
            
            (q . 5) [()] => 5
            
            (q . 3) [()] => 3"}
    );
}

#[test]
fn brun_constant_test() {
    assert_eq!(
        do_basic_run(&vec!(
            "run".to_string(),
            "(mod () (defconstant X 3) X)".to_string()
        ))
        .trim(),
        "(q . 3)".to_string()
    );
}

#[test]
fn at_capture_destructure_1() {
    assert_eq!(
        do_basic_run(&vec!(
            "run".to_string(),
            "(mod (A (@ Z (B C)) D) A)".to_string()
        ))
        .trim(),
        "2"
    );
}

#[test]
fn at_capture_destructure_2() {
    assert_eq!(
        do_basic_run(&vec!(
            "run".to_string(),
            "(mod (A (@ Z (B C)) D) Z)".to_string()
        ))
        .trim(),
        "5"
    );
}

#[test]
fn at_capture_destructure_3() {
    assert_eq!(
        do_basic_run(&vec!(
            "run".to_string(),
            "(mod (A (@ Z (B C)) D) B)".to_string()
        ))
        .trim(),
        "9"
    );
}

#[test]
fn at_capture_destructure_4() {
    assert_eq!(
        do_basic_run(&vec!(
            "run".to_string(),
            "(mod (A (@ Z (B C)) D) C)".to_string()
        ))
        .trim(),
        "21"
    );
}

#[test]
fn at_capture_destructure_5() {
    assert_eq!(
        do_basic_run(&vec!(
            "run".to_string(),
            "(mod (A (@ Z (B C)) D) D)".to_string()
        ))
        .trim(),
        "11"
    );
}

#[test]
fn at_capture_inline_1() {
    assert_eq!(
        do_basic_run(&vec!(
            "run".to_string(),
            "(mod () (defun-inline F (@ pt (X Y)) X) (F 97 98))".to_string()
        ))
        .trim(),
        "(q . 97)"
    );
}

#[test]
fn at_capture_inline_2() {
    assert_eq!(
        do_basic_run(&vec!(
            "run".to_string(),
            "(mod () (defun-inline F (@ pt (X Y)) Y) (F 97 98))".to_string()
        ))
        .trim(),
        "(q . 98)"
    );
}

#[test]
fn at_capture_inline_3() {
    assert_eq!(
        do_basic_run(&vec!(
            "run".to_string(),
            "(mod () (defun-inline F (@ pt (X Y)) pt) (F (+ 117 1) (+ 98 1)))".to_string()
        ))
        .trim(),
        "(q 118 99)"
    );
}

#[test]
fn at_capture_inline_4() {
    assert_eq!(
        do_basic_run(&vec!(
            "run".to_string(),
            "(mod () (defun-inline F (A (@ pt (X Y))) (list (list A X Y) pt)) (F 115 (list 99 77)))".to_string()
        ))
            .trim(),
        "(q (115 99 77) (99 77))"
    );
}

#[test]
fn inline_destructure_1() {
    assert_eq!(
        do_basic_run(&vec!(
            "run".to_string(),
            "(mod () (defun-inline F ((A . B)) (+ A B)) (F (c 3 7)))".to_string()
        ))
        .trim(),
        "(q . 10)"
    );
}

#[test]
fn test_forms_of_destructuring_allowed_by_classic_1() {
    assert_eq!(
        do_basic_run(&vec![
            "run".to_string(),
            "(mod (A) (defun-inline foo (X Y . Z) (i X Y . Z)) (foo A 2 3))".to_string()
        ])
        .trim(),
        "(i 2 (q . 2) (q . 3))"
    );
}

#[test]
<<<<<<< HEAD
fn test_include_non_strict_no_fail() {
    let result = do_basic_run(&vec![
        "run".to_string(),
        "(mod () (defun-inline foo (X) (+ X1 1)) (foo 3))".to_string(),
    ])
    .trim()
    .to_string();

    assert_eq!(result.find("Unknown variable reference X1").is_none(), true);
}

#[test]
fn test_include_strict_fail() {
    let result = do_basic_run(&vec![
        "run".to_string(),
        "(mod () (include *strict*) (defun-inline foo (X) (+ X1 1)) (foo 3))".to_string(),
    ])
    .trim()
    .to_string();

    assert_eq!(result.find("Unknown variable reference X1").is_some(), true);
}

#[test]
fn test_include_strict_modern_fail() {
    let result =
        do_basic_run(&vec![
            "run".to_string(),
            "(mod () (include *strict*) (include *standard-cl-21*) (defun-inline foo (X) (+ X1 1)) (foo 3))".to_string()
        ])
        .trim().to_string();

    assert_eq!(result.find("Unknown variable reference X1").is_some(), true);
}

#[test]
fn test_include_strict_with_if_fail() {
    let result = do_basic_run(&vec![
        "run".to_string(),
        "(mod () (include *strict*) (defun-inline foo (X) (if X (+ X1 1) ())) (foo 3))".to_string(),
    ])
    .trim()
    .to_string();

    eprintln!("result {}", result);

    assert_eq!(result.find("Unknown variable reference X1").is_some(), true);
}

#[test]
fn test_include_strict_with_if_success() {
    let result = do_basic_run(&vec![
        "run".to_string(),
        "(mod () (include *strict*) (defun-inline foo (X) (if X (+ X 1) ())) (foo 3))".to_string(),
    ])
    .trim()
    .to_string();

    assert_eq!(result.find("Unknown variable reference X").is_none(), true);
}

#[test]
fn test_include_strict_with_list_fail() {
    let result = do_basic_run(&vec![
        "run".to_string(),
        "(mod (Y) (include *strict*) (defun-inline foo (X) (list X X Y)) (foo Y))".to_string(),
    ])
    .trim()
    .to_string();

    assert_eq!(result.find("Unknown variable reference Y").is_none(), true);
}

#[test]
fn test_assert_with_strict_succeed() {
    let result = do_basic_run(&vec![
        "run".to_string(),
        "-i".to_string(),
        "resources/tests".to_string(),
        "(mod (Y) (include *strict*) (include assert.clib) (defun-inline foo (X Y) (list X X Y)) (assert (foo 3 Y)))".to_string(),
    ])
        .trim()
        .to_string();

    eprintln!("result {}", result);
    assert_eq!(result.find(":").is_none(), true);
=======
fn test_num_encoding_just_less_than_5_bytes() {
    let res = do_basic_run(&vec!["run".to_string(), "4281419728".to_string()])
        .trim()
        .to_string();
    assert_eq!(res, "0x00ff3147d0");
}

#[test]
fn test_divmod() {
    let res = do_basic_run(&vec![
        "run".to_string(),
        "(/ 78962960182680 4281419728)".to_string(),
    ])
    .trim()
    .to_string();
    assert_eq!(res, "18443");
}

#[cfg(test)]
pub struct RandomClvmNumber {
    pub intended_value: Number,
}

#[cfg(test)]
pub fn random_clvm_number<R: Rng + ?Sized>(rng: &mut R) -> RandomClvmNumber {
    // Make a number by creating some random atom bytes.
    // Set high bit randomly.
    let natoms = rng.gen_range(0..=NUM_GEN_ATOMS);
    let mut result_bytes = Vec::new();
    for _ in 0..=natoms {
        let mut new_bytes = sexp::random_atom_name(rng, 3)
            .iter()
            .map(|x| {
                if rng.gen() {
                    // The possibility of negative values.
                    x | 0x80
                } else {
                    *x
                }
            })
            .collect();
        result_bytes.append(&mut new_bytes);
    }
    let num = number_from_u8(&result_bytes);

    RandomClvmNumber {
        intended_value: num,
    }
}

#[cfg(test)]
impl Distribution<RandomClvmNumber> for Standard {
    fn sample<R: Rng + ?Sized>(&self, rng: &mut R) -> RandomClvmNumber {
        random_clvm_number(rng)
    }
}

// Finally add property based testing in here.
#[test]
fn test_encoding_properties() {
    let mut rng = ChaChaRng::from_entropy();
    for _ in 1..=200 {
        let number_spec: RandomClvmNumber = rng.gen();

        // We'll have it compile a constant value.
        // The representation of the number will come out most likely
        // as a hex constant.
        let serialized_through_run = do_basic_run(&vec![
            "run".to_string(),
            format!("(q . {})", number_spec.intended_value),
        ])
        .trim()
        .to_string();

        // If we can subtract the original value from the encoded value and
        // get zero, then we did the right thing.
        let cancelled_through_run = do_basic_run(&vec![
            "run".to_string(),
            format!(
                "(- {} {})",
                serialized_through_run, number_spec.intended_value
            ),
        ])
        .trim()
        .to_string();
        assert_eq!(cancelled_through_run, "()");
    }
}

const SEXP_RNG_HORIZON: usize = 13;
const SEXP_DEPTH: usize = 2;

#[cfg(test)]
fn gather_paths(
    path_map: &mut HashMap<Vec<u8>, Number>,
    p: Number,
    mask: Number,
    sexp: &sexp::SExp,
) {
    let this_path = p.clone() | mask.clone();
    match sexp {
        sexp::SExp::Atom(_, x) => {
            path_map.insert(x.clone(), this_path);
        }
        sexp::SExp::Cons(_, a, b) => {
            let next_mask = mask * 2_u32.to_bigint().unwrap();
            gather_paths(path_map, p.clone(), next_mask.clone(), a.borrow());
            gather_paths(path_map, this_path, next_mask.clone(), b.borrow());
        }
        _ => {}
    }
}

// Ensure our atoms are not taken up as operators during the reading process.
#[cfg(test)]
fn stringize(sexp: &sexp::SExp) -> sexp::SExp {
    match sexp {
        sexp::SExp::Cons(l, a, b) => sexp::SExp::Cons(
            l.clone(),
            Rc::new(stringize(a.borrow())),
            Rc::new(stringize(b.borrow())),
        ),
        sexp::SExp::Atom(l, n) => sexp::SExp::QuotedString(l.clone(), b'"', n.clone()),
        _ => sexp.clone(),
    }
}

#[test]
fn test_check_tricky_arg_path_random() {
    let mut rng = ChaChaRng::from_entropy();
    // Make a very deep random sexp and make a path table in it.
    let random_tree = Rc::new(stringize(&sexp::random_sexp(&mut rng, SEXP_RNG_HORIZON)));
    let mut deep_tree = random_tree.clone();

    let mut path_map = HashMap::new();
    gather_paths(&mut path_map, bi_zero(), bi_one(), &random_tree);
    let mut deep_path = bi_one();
    for _ in 1..=SEXP_DEPTH {
        deep_path *= 2_u32.to_bigint().unwrap();
        if rng.gen() {
            deep_path |= bi_one();
            deep_tree = Rc::new(sexp::SExp::Cons(
                random_tree.loc(),
                Rc::new(sexp::SExp::Nil(random_tree.loc())),
                deep_tree,
            ));
        } else {
            deep_tree = Rc::new(sexp::SExp::Cons(
                random_tree.loc(),
                deep_tree.clone(),
                Rc::new(sexp::SExp::Nil(random_tree.loc())),
            ));
        }
    }
    // Now we have a very deep tree and a path to our sexp.
    // We'll test whether node path serializes to the right thing by
    // checking that we can reach all the atoms in our tree.
    for (k, v) in path_map {
        let np = NodePath::new(Some(deep_path.clone()));
        let up = NodePath::new(Some(v.clone()));
        let path_bytes = np.add(up).as_path();
        let program = sexp::SExp::Cons(
            random_tree.loc(),
            Rc::new(sexp::SExp::Atom(random_tree.loc(), vec![b'a'])),
            Rc::new(sexp::SExp::Cons(
                random_tree.loc(),
                Rc::new(sexp::SExp::QuotedString(
                    random_tree.loc(),
                    b'"',
                    path_bytes.raw().clone(),
                )),
                Rc::new(sexp::SExp::Cons(
                    random_tree.loc(),
                    Rc::new(sexp::SExp::Cons(
                        random_tree.loc(),
                        Rc::new(sexp::SExp::Atom(random_tree.loc(), vec![b'q'])),
                        deep_tree.clone(),
                    )),
                    Rc::new(sexp::SExp::Nil(random_tree.loc())),
                )),
            )),
        );

        let res = do_basic_run(&vec![
            "run".to_string(),
            program.to_string(),
            "()".to_string(),
        ])
        .trim()
        .to_string();
        let mut allocator = Allocator::new();
        let converted = convert_to_clvm_rs(
            &mut allocator,
            Rc::new(sexp::SExp::Atom(random_tree.loc(), k.clone())),
        )
        .unwrap();
        let disassembled = disassemble(&mut allocator, converted);
        eprintln!("run {} want {} have {}", program, disassembled, res);
        assert_eq!(disassembled, res);
    }
>>>>>>> 56351b08
}<|MERGE_RESOLUTION|>--- conflicted
+++ resolved
@@ -281,7 +281,6 @@
 }
 
 #[test]
-<<<<<<< HEAD
 fn test_include_non_strict_no_fail() {
     let result = do_basic_run(&vec![
         "run".to_string(),
@@ -368,7 +367,9 @@
 
     eprintln!("result {}", result);
     assert_eq!(result.find(":").is_none(), true);
-=======
+}
+
+#[test]
 fn test_num_encoding_just_less_than_5_bytes() {
     let res = do_basic_run(&vec!["run".to_string(), "4281419728".to_string()])
         .trim()
@@ -569,5 +570,4 @@
         eprintln!("run {} want {} have {}", program, disassembled, res);
         assert_eq!(disassembled, res);
     }
->>>>>>> 56351b08
 }