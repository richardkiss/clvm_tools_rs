use num_bigint::ToBigInt;

#[cfg(test)]
use rand::distributions::Standard;
#[cfg(test)]
use rand::prelude::*;
#[cfg(test)]
use rand::Rng;
#[cfg(test)]
use rand_chacha::ChaChaRng;

use std::borrow::Borrow;
use std::collections::{HashMap, HashSet};
use std::fs;
use std::path::PathBuf;
use std::rc::Rc;
use std::str::FromStr;

use clvmr::allocator::Allocator;

use crate::classic::clvm::__type_compatibility__::{bi_one, bi_zero, Stream};
use crate::classic::clvm_tools::binutils::disassemble;
use crate::classic::clvm_tools::cmds::{cldb, launch_tool, OpcConversion, OpdConversion, TConversion};
use crate::classic::clvm_tools::node_path::NodePath;
<<<<<<< HEAD
use crate::classic::clvm_tools::sha256tree::sha256tree;
=======
>>>>>>> 0aa28d59

use crate::compiler::clvm::convert_to_clvm_rs;
use crate::compiler::sexp;
use crate::compiler::sexp::decode_string;
use crate::util::{number_from_u8, Number};

const NUM_GEN_ATOMS: usize = 16;

fn do_basic_brun(args: &Vec<String>) -> String {
    let mut s = Stream::new(None);
    launch_tool(&mut s, args, &"run".to_string(), 0);
    return s.get_value().decode();
}

fn do_basic_run(args: &Vec<String>) -> String {
    let mut s = Stream::new(None);
    launch_tool(&mut s, args, &"run".to_string(), 2);
    return s.get_value().decode();
}

#[test]
fn basic_run_test() {
    assert_eq!(
        do_basic_run(&vec!("run".to_string(), "(mod (A B) (+ A B))".to_string())).trim(),
        "(+ 2 5)".to_string()
    );
}

#[test]
fn add_1_test() {
    assert_eq!(
        do_basic_run(&vec!(
            "run".to_string(),
            "(opt (com (q . (+ 6 55))))".to_string()
        ))
        .trim(),
        "(q . 61)".to_string()
    );
}

#[test]
fn div_test() {
    assert_eq!(
        do_basic_run(&vec!("run".to_string(), "(mod (X) (/ X 10))".to_string())).trim(),
        "(f (divmod 2 (q . 10)))".to_string()
    );
}

#[test]
fn brun_y_1_test() {
    let testpath = PathBuf::from(env!("CARGO_MANIFEST_DIR"));
    let mut sym_path = testpath.clone();
    sym_path.push("resources/tests/stage_2/brun-y-1.sym");
    assert_eq!(
        do_basic_brun(
            &vec!(
                "brun".to_string(),
                "-y".to_string(),
                sym_path.into_os_string().into_string().unwrap(),
                "(a (q . (a 2 (c 2 (c 5 (q . ()))))) (c (q . (a (i (= 5 (q . 1)) (q . (q . 1)) (q . (* 5 (a 2 (c 2 (c (- 5 (q . 1)) (q . ()))))))) 1)) 1))".to_string(),
                "(10)".to_string()
            )
        ).trim(),
        indoc! {"0x375f00
            
            (\"fact\" 10) => 0x375f00
            
            (\"fact\" 9) => 0x058980
            
            (\"fact\" 8) => 0x009d80
            
            (\"fact\" 7) => 5040
            
            (\"fact\" 6) => 720
            
            (\"fact\" 5) => 120
            
            (\"fact\" 4) => 24
            
            (\"fact\" 3) => 6
            
            (\"fact\" 2) => 2
            
            (\"fact\" 1) => 1"}
    );
}

#[test]
fn brun_v_test() {
    assert_eq!(
        do_basic_brun(&vec!(
            "brun".to_string(),
            "-v".to_string(),
            "(a (q + (q . 3) (q . 5)) 1)".to_string()
        ))
        .trim(),
        indoc! {"8
            
            (a 2 3) [((a (q 16 (q . 3) (q . 5)) 1))] => 8
            
            3 [((a (q 16 (q . 3) (q . 5)) 1))] => ()
            
            2 [((a (q 16 (q . 3) (q . 5)) 1))] => (a (q 16 (q . 3) (q . 5)) 1)
            
            (a (q 16 (q . 3) (q . 5)) 1) [()] => 8
            
            1 [()] => ()
            
            (q 16 (q . 3) (q . 5)) [()] => (+ (q . 3) (q . 5))
            
            (+ (q . 3) (q . 5)) [()] => 8
            
            (q . 5) [()] => 5
            
            (q . 3) [()] => 3"}
    );
}

#[test]
fn brun_constant_test() {
    assert_eq!(
        do_basic_run(&vec!(
            "run".to_string(),
            "(mod () (defconstant X 3) X)".to_string()
        ))
        .trim(),
        "(q . 3)".to_string()
    );
}

#[test]
fn at_capture_destructure_1() {
    assert_eq!(
        do_basic_run(&vec!(
            "run".to_string(),
            "(mod (A (@ Z (B C)) D) A)".to_string()
        ))
        .trim(),
        "2"
    );
}

#[test]
fn at_capture_destructure_2() {
    assert_eq!(
        do_basic_run(&vec!(
            "run".to_string(),
            "(mod (A (@ Z (B C)) D) Z)".to_string()
        ))
        .trim(),
        "5"
    );
}

#[test]
fn at_capture_destructure_3() {
    assert_eq!(
        do_basic_run(&vec!(
            "run".to_string(),
            "(mod (A (@ Z (B C)) D) B)".to_string()
        ))
        .trim(),
        "9"
    );
}

#[test]
fn at_capture_destructure_4() {
    assert_eq!(
        do_basic_run(&vec!(
            "run".to_string(),
            "(mod (A (@ Z (B C)) D) C)".to_string()
        ))
        .trim(),
        "21"
    );
}

#[test]
fn at_capture_destructure_5() {
    assert_eq!(
        do_basic_run(&vec!(
            "run".to_string(),
            "(mod (A (@ Z (B C)) D) D)".to_string()
        ))
        .trim(),
        "11"
    );
}

#[test]
fn at_capture_inline_1() {
    assert_eq!(
        do_basic_run(&vec!(
            "run".to_string(),
            "(mod () (defun-inline F (@ pt (X Y)) X) (F 97 98))".to_string()
        ))
        .trim(),
        "(q . 97)"
    );
}

#[test]
fn at_capture_inline_2() {
    assert_eq!(
        do_basic_run(&vec!(
            "run".to_string(),
            "(mod () (defun-inline F (@ pt (X Y)) Y) (F 97 98))".to_string()
        ))
        .trim(),
        "(q . 98)"
    );
}

#[test]
fn at_capture_inline_3() {
    assert_eq!(
        do_basic_run(&vec!(
            "run".to_string(),
            "(mod () (defun-inline F (@ pt (X Y)) pt) (F (+ 117 1) (+ 98 1)))".to_string()
        ))
        .trim(),
        "(q 118 99)"
    );
}

#[test]
fn at_capture_inline_4() {
    assert_eq!(
        do_basic_run(&vec!(
            "run".to_string(),
            "(mod () (defun-inline F (A (@ pt (X Y))) (list (list A X Y) pt)) (F 115 (list 99 77)))".to_string()
        ))
            .trim(),
        "(q (115 99 77) (99 77))"
    );
}

#[test]
fn inline_destructure_1() {
    assert_eq!(
        do_basic_run(&vec!(
            "run".to_string(),
            "(mod () (defun-inline F ((A . B)) (+ A B)) (F (c 3 7)))".to_string()
        ))
        .trim(),
        "(q . 10)"
    );
}

#[test]
fn test_forms_of_destructuring_allowed_by_classic_1() {
    assert_eq!(
        do_basic_run(&vec![
            "run".to_string(),
            "(mod (A) (defun-inline foo (X Y . Z) (i X Y . Z)) (foo A 2 3))".to_string()
        ])
        .trim(),
        "(i 2 (q . 2) (q . 3))"
    );
}

fn run_dependencies(filename: &str) -> HashSet<String> {
    let result_text = do_basic_run(&vec![
        "run".to_string(),
        "-i".to_string(),
        "resources/tests".to_string(),
        "-M".to_string(),
        filename.to_owned(),
    ])
    .trim()
    .to_string();

    eprintln!("run_dependencies:\n{}", result_text);

    let mut dep_set = HashSet::new();
    for l in result_text.lines() {
        if let Some(suffix_start) = l.find("resources/tests") {
            let copied_suffix: Vec<u8> = l.as_bytes().iter().skip(suffix_start).copied().collect();
            dep_set.insert(decode_string(&copied_suffix));
        } else {
            panic!("file {} isn't expected", l);
        }
    }

    dep_set
}

#[test]
fn test_get_dependencies_1() {
    let dep_set = run_dependencies("resources/tests/singleton_top_layer.clvm");

    eprintln!("dep_set {dep_set:?}");

    let mut expect_set = HashSet::new();
    expect_set.insert("resources/tests/condition_codes.clvm".to_owned());
    expect_set.insert("resources/tests/curry-and-treehash.clinc".to_owned());
    expect_set.insert("resources/tests/singleton_truths.clib".to_owned());

    assert_eq!(dep_set, expect_set);
}

#[test]
fn test_treehash_constant_embedded_classic() {
    let result_text = do_basic_run(&vec![
        "run".to_string(),
        "-i".to_string(),
        "resources/tests".to_string(),
        indoc! {"
            (mod ()
              (include sha256tree.clib)
              (defconst H (+ G (sha256tree (q 2 3 4))))
              (defconst G 1)
              H
              )
        "}
        .to_string(),
    ])
    .trim()
    .to_string();
    assert_eq!(
        result_text,
        "(q . 0x6fcb06b1fe29d132bb37f3a21b86d7cf03d636bf6230aa206486bef5e68f9874)"
    );
    let result_hash = do_basic_brun(&vec!["brun".to_string(), result_text, "()".to_string()])
        .trim()
        .to_string();
    assert_eq!(
        result_hash,
        "0x6fcb06b1fe29d132bb37f3a21b86d7cf03d636bf6230aa206486bef5e68f9874"
    );
}

#[test]
fn test_treehash_constant_embedded_fancy_order() {
    let result_text = do_basic_run(&vec![
        "run".to_string(),
        "-i".to_string(),
        "resources/tests".to_string(),
        indoc! {"
            (mod ()
              (include sha256tree.clib)
              (defconst C 18)
              (defconst H (+ C G (sha256tree (q 2 3 4))))
              (defconst G (+ B A))
              (defconst A 9)
              (defconst B (* A A))
              H
              )
        "}
        .to_string(),
    ])
    .trim()
    .to_string();
    assert_eq!(
        result_text,
        "(q . 0x6fcb06b1fe29d132bb37f3a21b86d7cf03d636bf6230aa206486bef5e68f98df)"
    );
    let result_hash = do_basic_brun(&vec!["brun".to_string(), result_text, "()".to_string()])
        .trim()
        .to_string();
    assert_eq!(
        result_hash,
        "0x6fcb06b1fe29d132bb37f3a21b86d7cf03d636bf6230aa206486bef5e68f98df"
    );
}

#[test]
fn test_treehash_constant_embedded_fancy_order_from_fun() {
    let result_text = do_basic_run(&vec![
        "run".to_string(),
        "-i".to_string(),
        "resources/tests".to_string(),
        indoc! {"
            (mod ()
              (include sha256tree.clib)
              (defconst C 18)
              (defconst H (+ C G (sha256tree (q 2 3 4))))
              (defconst G (+ B A))
              (defconst A 9)
              (defconst B (* A A))
              (defun F (X) (+ X H))
              (F 1)
              )
        "}
        .to_string(),
    ])
    .trim()
    .to_string();
    assert_eq!(
        result_text,
        "(q . 0x6fcb06b1fe29d132bb37f3a21b86d7cf03d636bf6230aa206486bef5e68f98e0)"
    );
    let result_hash = do_basic_brun(&vec!["brun".to_string(), result_text, "()".to_string()])
        .trim()
        .to_string();
    assert_eq!(
        result_hash,
        "0x6fcb06b1fe29d132bb37f3a21b86d7cf03d636bf6230aa206486bef5e68f98e0"
    );
}

#[test]
fn test_treehash_constant_embedded_classic_loop() {
    let result_text = do_basic_run(&vec![
        "run".to_string(),
        "-i".to_string(),
        "resources/tests".to_string(),
        indoc! {"
            (mod ()
              (include sha256tree.clib)
              (defconst H (+ G (sha256tree (q 2 3 4))))
              (defconst G (logand H 1))
              H
              )
        "}
        .to_string(),
    ])
    .trim()
    .to_string();
    assert!(result_text.starts_with("FAIL"));
    assert!(result_text.contains("got stuck untangling defconst dependencies"));
}

#[test]
fn test_treehash_constant_embedded_modern() {
    let result_text = do_basic_run(&vec![
        "run".to_string(),
        "-i".to_string(),
        "resources/tests".to_string(),
        indoc! {"
            (mod ()
              (include *standard-cl-21*)
              (include sha256tree.clib)
              (defconst H (+ G (sha256tree (q 2 3 4))))
              (defconst G 1)
              H
              )
        "}
        .to_string(),
    ])
    .trim()
    .to_string();
    assert_eq!(
        result_text,
        "(2 (1 1 . 50565442356047746631413349885570059132562040184787699607120092457326103992436) (4 (1 2 (1 2 (3 (7 5) (1 2 (1 11 (1 . 2) (2 2 (4 2 (4 (5 5) ()))) (2 2 (4 2 (4 (6 5) ())))) 1) (1 2 (1 11 (1 . 1) 5) 1)) 1) 1) 1))"
    );
    let result_hash = do_basic_brun(&vec!["brun".to_string(), result_text, "()".to_string()])
        .trim()
        .to_string();
    assert_eq!(
        result_hash,
        "0x6fcb06b1fe29d132bb37f3a21b86d7cf03d636bf6230aa206486bef5e68f9874"
    );
}

#[test]
fn test_treehash_constant_embedded_modern_fun() {
    let result_text = do_basic_run(&vec![
        "run".to_string(),
        "-i".to_string(),
        "resources/tests".to_string(),
        indoc! {"
            (mod ()
              (include *standard-cl-21*)
              (include sha256tree.clib)
              (defconst H (+ G (sha256tree (q 2 3 4))))
              (defconst G 1)
              (defun F (X) (+ X H))
              (F 1)
              )
        "}
        .to_string(),
    ])
    .trim()
    .to_string();
    assert_eq!(
        result_text,
        "(2 (1 2 6 (4 2 (4 (1 . 1) ()))) (4 (1 (2 (1 2 (3 (7 5) (1 2 (1 11 (1 . 2) (2 4 (4 2 (4 (5 5) ()))) (2 4 (4 2 (4 (6 5) ())))) 1) (1 2 (1 11 (1 . 1) 5) 1)) 1) 1) 2 (1 16 5 (1 . 50565442356047746631413349885570059132562040184787699607120092457326103992436)) 1) 1))".to_string()
    );
    let result_hash = do_basic_brun(&vec!["brun".to_string(), result_text, "()".to_string()])
        .trim()
        .to_string();
    assert_eq!(
        result_hash,
        "0x6fcb06b1fe29d132bb37f3a21b86d7cf03d636bf6230aa206486bef5e68f9875"
    );
}

#[test]
fn test_treehash_constant_embedded_modern_loop() {
    let result_text = do_basic_run(&vec![
        "run".to_string(),
        "-i".to_string(),
        "resources/tests".to_string(),
        indoc! {"
            (mod ()
              (include *standard-cl-21*)
              (include sha256tree.clib)
              (defconst H (+ G (sha256tree (q 2 3 4))))
              (defconst G (logand H 1))
              H
              )
        "}
        .to_string(),
    ])
    .trim()
    .to_string();
    eprintln!("{result_text}");
    assert!(result_text.contains("stack limit exceeded"));
}

#[test]
fn test_compile_file_1() {
    let program = do_basic_run(&vec![
        "run".to_string(),
        "-i".to_string(),
        "resources/tests".to_string(),
        "(mod () (compile-file foo secret_number.cl) foo)".to_string(),
    ])
    .trim()
    .to_string();
    let run_result = do_basic_brun(&vec!["brun".to_string(), program, "()".to_string()])
        .trim()
        .to_string();
    assert_eq!(run_result, "(+ 2 (q . 19))");
    fs::remove_file("*command*_foo.sym")
        .expect("file should have been dropped from compile process");
}

#[test]
fn test_embed_file_2() {
    let program = do_basic_run(&vec![
        "run".to_string(),
        "-i".to_string(),
        "resources/tests".to_string(),
        "(mod () (embed-file testhex hex hex-embed-01.hex) testhex)".to_string(),
        ])
        .trim()
        .to_string();
    let run_result = do_basic_brun(&vec!["brun".to_string(), program, "()".to_string()])
        .trim()
        .to_string();
    assert_eq!(run_result, "(65 66 67)");
}

#[test]
fn test_compile_file_3() {
    let program = do_basic_run(&vec![
        "run".to_string(),
        "-i".to_string(),
        "resources/tests".to_string(),
        "(mod () (include *standard-cl-21*) (compile-file foo secret_number.cl) foo)".to_string(),
    ])
    .trim()
    .to_string();
    let run_result = do_basic_brun(&vec!["brun".to_string(), program, "()".to_string()])
        .trim()
        .to_string();
    assert_eq!(run_result, "(a (q 16 (f (r 1)) (q . 19)) (c (q) 1))");
}

#[test]
fn test_embed_file_4() {
    let program = do_basic_run(&vec![
        "run".to_string(),
        "-i".to_string(),
        "resources/tests".to_string(),
        "(mod () (include *standard-cl-21*) (embed-file testhex hex hex-embed-01.hex) testhex)"
            .to_string(),
    ])
    .trim()
    .to_string();
    let run_result = do_basic_brun(&vec!["brun".to_string(), program, "()".to_string()])
        .trim()
        .to_string();
    assert_eq!(run_result, "(65 66 67)");
}

#[test]
fn test_embed_file_5() {
    let program = do_basic_run(&vec![
        "run".to_string(),
        "-i".to_string(),
        "resources/tests".to_string(),
        "(mod () (embed-file testsexp sexp embed.sexp) testsexp)".to_string(),
    ])
    .trim()
    .to_string();
    let run_result = do_basic_brun(&vec!["brun".to_string(), program, "()".to_string()])
        .trim()
        .to_string();
    assert_eq!(run_result, "(lsh 24 25)");
}

#[test]
fn test_embed_file_6() {
    let program = do_basic_run(&vec![
        "run".to_string(),
        "-i".to_string(),
        "resources/tests".to_string(),
        "(mod () (include *standard-cl-21*) (embed-file testsexp sexp embed.sexp) testsexp)"
            .to_string(),
    ])
    .trim()
    .to_string();
    let run_result = do_basic_brun(&vec!["brun".to_string(), program, "()".to_string()])
        .trim()
        .to_string();
    assert_eq!(run_result, "(lsh 24 25)");
}

#[test]
fn test_embed_file_7() {
    let program = do_basic_run(&vec![
        "run".to_string(),
        "-i".to_string(),
        "resources/tests".to_string(),
        "(mod () (embed-file hello bin hello.bin) hello)".to_string(),
    ])
    .trim()
    .to_string();
    let run_result = do_basic_brun(&vec!["brun".to_string(), program, "()".to_string()])
        .trim()
        .to_string();
    assert_eq!(run_result, "\"hello\"");
}

#[test]
fn test_embed_file_8() {
    let program = do_basic_run(&vec![
        "run".to_string(),
        "-i".to_string(),
        "resources/tests".to_string(),
        "(mod () (include *standard-cl-21*) (embed-file hello bin hello.bin) hello)".to_string(),
    ])
    .trim()
    .to_string();
    let run_result = do_basic_brun(&vec!["brun".to_string(), program, "()".to_string()])
        .trim()
        .to_string();
    assert_eq!(run_result, "\"hello\"");
}

#[test]
fn test_embed_file_9() {
    let program = do_basic_run(&vec![
        "run".to_string(),
        "-i".to_string(),
        "resources/tests".to_string(),
        "(mod () (include *standard-cl-21*) (embed-file hello bin hello.bin) (sha256 (sha256 hello)))".to_string(),
    ])
        .trim()
        .to_string();
    let run_result = do_basic_brun(&vec!["brun".to_string(), program, "()".to_string()])
        .trim()
        .to_string();
    assert_eq!(
        run_result,
        "0x9595c9df90075148eb06860365df33584b75bff782a510c6cd4883a419833d50"
    );
}

#[test]
fn test_get_dependencies_2() {
    let dep_set = run_dependencies("resources/tests/test_treehash_constant.cl");

    let mut expect_set = HashSet::new();
    expect_set.insert("resources/tests/sha256tree.clib".to_owned());
    expect_set.insert("resources/tests/secret_number.cl".to_owned());
    expect_set.insert("resources/tests/test_sub_include.cl".to_owned());
    assert_eq!(dep_set, expect_set);
}

#[test]
fn test_treehash_constant() {
    let result_text = do_basic_run(&vec![
        "run".to_string(),
        "-i".to_string(),
        "resources/tests".to_string(),
        "resources/tests/test_treehash_constant.cl".to_string(),
    ])
    .trim()
    .to_string();
    let result_hash = do_basic_brun(&vec!["brun".to_string(), result_text, "()".to_string()])
        .trim()
        .to_string();
    assert_eq!(
        result_hash,
        "0x34380f2097b86970818f8b026b68135d665babc5fda5afe577f86d51105e08b5"
    );
    fs::remove_file("test_treehash_constant.cl_secret-number.sym")
        .expect("should have been dropped");
}

#[test]
fn test_treehash_constant_2() {
    let result_text = do_basic_run(&vec![
        "run".to_string(),
        "-i".to_string(),
        "resources/tests".to_string(),
        "resources/tests/test_treehash_constant_2.cl".to_string(),
    ])
    .trim()
    .to_string();
    let result_hash = do_basic_brun(&vec!["brun".to_string(), result_text, "()".to_string()])
        .trim()
        .to_string();
    assert_eq!(
        result_hash,
        "0xe2954b5f459d1cffff293498f8263c961890a06fe28d6be1a0f08412164ced80"
    );
    fs::remove_file("test_treehash_constant_2.cl_secret-number.sym")
        .expect("should have been dropped");
}

fn compute_hash_of_program(disk_file: &str) -> String {
    let mut allocator = Allocator::new();
    let want_program_repr = do_basic_run(&vec![
        "run".to_string(),
        "-i".to_string(),
        "resources/tests".to_string(),
        disk_file.to_string(),
    ])
    .trim()
    .to_string();

    let hexed = OpcConversion {}
        .invoke(&mut allocator, &want_program_repr)
        .unwrap();
    let sexp = OpdConversion {}
        .invoke(&mut allocator, &hexed.rest())
        .unwrap();
    format!("0x{}", sha256tree(&mut allocator, *sexp.first()).hex())
}

#[test]
fn test_treehash_constant_21() {
    let want_inner_program_hash =
        "0xfb5255887665727c721852a42493d43710a66a331f7ba50e0248459e23d0a0b2";
    let result_text = do_basic_run(&vec![
        "run".to_string(),
        "-i".to_string(),
        "resources/tests".to_string(),
        "resources/tests/test_treehash_constant_21.cl".to_string(),
    ])
    .trim()
    .to_string();

    assert_eq!(
        compute_hash_of_program("resources/tests/secret_number.cl"),
        want_inner_program_hash
    );

    let result_hash = do_basic_brun(&vec!["brun".to_string(), result_text, "()".to_string()])
        .trim()
        .to_string();

    assert_eq!(result_hash, want_inner_program_hash);
}

#[test]
fn test_treehash_constant_21_2() {
    let expected_hash = "0xd9e5da863d7f61605f4430d4f59d2e7b65e87bf8aa664a28a73c73e1523a7a17";

    let result_text = do_basic_run(&vec![
        "run".to_string(),
        "-i".to_string(),
        "resources/tests".to_string(),
        "resources/tests/test_treehash_constant_21_2.cl".to_string(),
    ])
    .trim()
    .to_string();

    assert_eq!(
        compute_hash_of_program("resources/tests/secret_number2.cl"),
        expected_hash
    );

    let result_hash = do_basic_brun(&vec!["brun".to_string(), result_text, "()".to_string()])
        .trim()
        .to_string();

    assert_eq!(result_hash, expected_hash);
}


#[test]
fn test_include_non_strict_no_fail() {
    let result = do_basic_run(&vec![
        "run".to_string(),
        "(mod () (defun-inline foo (X) (+ X1 1)) (foo 3))".to_string(),
    ])
    .trim()
    .to_string();

    assert_eq!(result.find("Unknown variable reference X1").is_none(), true);
}

#[test]
fn test_include_strict_fail() {
    let result = do_basic_run(&vec![
        "run".to_string(),
        "(mod () (include *strict*) (defun-inline foo (X) (+ X1 1)) (foo 3))".to_string(),
    ])
    .trim()
    .to_string();

    assert_eq!(result.find("Unknown variable reference X1").is_some(), true);
}

#[test]
fn test_include_strict_modern_fail() {
    let result =
        do_basic_run(&vec![
            "run".to_string(),
            "(mod () (include *strict*) (include *standard-cl-21*) (defun-inline foo (X) (+ X1 1)) (foo 3))".to_string()
        ])
        .trim().to_string();

    assert_eq!(result.find("Unknown variable reference X1").is_some(), true);
}

#[test]
fn test_include_strict_with_if_fail() {
    let result = do_basic_run(&vec![
        "run".to_string(),
        "(mod () (include *strict*) (defun-inline foo (X) (if X (+ X1 1) ())) (foo 3))".to_string(),
    ])
    .trim()
    .to_string();

    eprintln!("result {}", result);

    assert_eq!(result.find("Unknown variable reference X1").is_some(), true);
}

#[test]
fn test_include_strict_with_if_success() {
    let result = do_basic_run(&vec![
        "run".to_string(),
        "(mod () (include *strict*) (defun-inline foo (X) (if X (+ X 1) ())) (foo 3))".to_string(),
    ])
    .trim()
    .to_string();

    assert_eq!(result.find("Unknown variable reference X").is_none(), true);
}

#[test]
fn test_include_strict_with_list_fail() {
    let result = do_basic_run(&vec![
        "run".to_string(),
        "(mod (Y) (include *strict*) (defun-inline foo (X) (list X X Y)) (foo Y))".to_string(),
    ])
    .trim()
    .to_string();

    assert_eq!(result.find("Unknown variable reference Y").is_none(), true);
}

#[test]
fn test_assert_with_strict_succeed() {
    let result = do_basic_run(&vec![
        "run".to_string(),
        "-i".to_string(),
        "resources/tests".to_string(),
        "(mod (Y) (include *strict*) (include assert.clib) (defun-inline foo (X Y) (list X X Y)) (assert (foo 3 Y)))".to_string(),
    ])
        .trim()
        .to_string();

    eprintln!("result {}", result);
    assert_eq!(result.find(":").is_none(), true);
}

#[test]
fn test_type_strip_1() {
    assert_eq!(
        do_basic_run(&vec![
            "run".to_string(),
            "(mod ((A : Atom)) (defun-inline foo (X Y . Z) (i X Y . Z)) (foo A 2 3))".to_string()
        ])
        .trim(),
        "(i 2 (q . 2) (q . 3))"
    );
}

#[test]
fn test_type_strip_2() {
    assert_eq!(
        do_basic_run(&vec![
            "run".to_string(),
            "(mod (A) -> Atom (defun-inline foo (X Y . Z) (i X Y . Z)) (foo A 2 3))".to_string()
        ])
        .trim(),
        "(i 2 (q . 2) (q . 3))"
    );
}

#[test]
fn test_type_def_1() {
    assert_eq!(
        do_basic_run(&vec![
            "run".to_string(),
            indoc! {"
(mod (A) -> Atom
   (deftype Struct ((A : Atom) . (B : Atom32)))
   (defun-inline foo (X) (new_Struct X 3))
   (get_Struct_A (foo A))
   )"}
            .to_string()
        ])
        .trim(),
        "(a (q . 2) (c 2 (q . 3)))"
    );
}

#[test]
fn test_num_encoding_just_less_than_5_bytes() {
    let res = do_basic_run(&vec!["run".to_string(), "4281419728".to_string()])
        .trim()
        .to_string();
    assert_eq!(res, "0x00ff3147d0");
}

#[test]
fn test_divmod() {
    let res = do_basic_run(&vec![
        "run".to_string(),
        "(/ 78962960182680 4281419728)".to_string(),
    ])
    .trim()
    .to_string();
    assert_eq!(res, "18443");
}

#[cfg(test)]
pub struct RandomClvmNumber {
    pub intended_value: Number,
}

#[test]
fn test_classic_mod_form() {
    let res = do_basic_run(&vec![
        "run".to_string(),
        indoc! {"
(mod () (a (mod (X) (+ 1 (* X 2))) (list 3)))
"}
        .to_string(),
        "()".to_string(),
    ])
    .trim()
    .to_string();
    assert_eq!(res, "(q . 7)");
}

#[cfg(test)]
pub fn random_clvm_number<R: Rng + ?Sized>(rng: &mut R) -> RandomClvmNumber {
    // Make a number by creating some random atom bytes.
    // Set high bit randomly.
    let natoms = rng.gen_range(0..=NUM_GEN_ATOMS);
    let mut result_bytes = Vec::new();
    for _ in 0..=natoms {
        let mut new_bytes = sexp::random_atom_name(rng, 3)
            .iter()
            .map(|x| {
                if rng.gen() {
                    // The possibility of negative values.
                    x | 0x80
                } else {
                    *x
                }
            })
            .collect();
        result_bytes.append(&mut new_bytes);
    }
    let num = number_from_u8(&result_bytes);

    RandomClvmNumber {
        intended_value: num,
    }
}

#[cfg(test)]
impl Distribution<RandomClvmNumber> for Standard {
    fn sample<R: Rng + ?Sized>(&self, rng: &mut R) -> RandomClvmNumber {
        random_clvm_number(rng)
    }
}

// Finally add property based testing in here.
#[test]
fn test_encoding_properties() {
    let mut rng = ChaChaRng::from_entropy();
    for _ in 1..=200 {
        let number_spec: RandomClvmNumber = rng.gen();

        // We'll have it compile a constant value.
        // The representation of the number will come out most likely
        // as a hex constant.
        let serialized_through_run = do_basic_run(&vec![
            "run".to_string(),
            format!("(q . {})", number_spec.intended_value),
        ])
        .trim()
        .to_string();

        // If we can subtract the original value from the encoded value and
        // get zero, then we did the right thing.
        let cancelled_through_run = do_basic_run(&vec![
            "run".to_string(),
            format!(
                "(- {} {})",
                serialized_through_run, number_spec.intended_value
            ),
        ])
        .trim()
        .to_string();
        assert_eq!(cancelled_through_run, "()");
    }
}

const SEXP_RNG_HORIZON: usize = 13;
const SEXP_DEPTH: usize = 2;

#[cfg(test)]
fn gather_paths(
    path_map: &mut HashMap<Vec<u8>, Number>,
    p: Number,
    mask: Number,
    sexp: &sexp::SExp,
) {
    let this_path = p.clone() | mask.clone();
    match sexp {
        sexp::SExp::Atom(_, x) => {
            path_map.insert(x.clone(), this_path);
        }
        sexp::SExp::Cons(_, a, b) => {
            let next_mask = mask * 2_u32.to_bigint().unwrap();
            gather_paths(path_map, p.clone(), next_mask.clone(), a.borrow());
            gather_paths(path_map, this_path, next_mask.clone(), b.borrow());
        }
        _ => {}
    }
}

// Ensure our atoms are not taken up as operators during the reading process.
#[cfg(test)]
fn stringize(sexp: &sexp::SExp) -> sexp::SExp {
    match sexp {
        sexp::SExp::Cons(l, a, b) => sexp::SExp::Cons(
            l.clone(),
            Rc::new(stringize(a.borrow())),
            Rc::new(stringize(b.borrow())),
        ),
        sexp::SExp::Atom(l, n) => sexp::SExp::QuotedString(l.clone(), b'"', n.clone()),
        _ => sexp.clone(),
    }
}

#[test]
fn test_check_tricky_arg_path_random() {
    let mut rng = ChaChaRng::from_entropy();
    // Make a very deep random sexp and make a path table in it.
    let random_tree = Rc::new(stringize(&sexp::random_sexp(&mut rng, SEXP_RNG_HORIZON)));
    let mut deep_tree = random_tree.clone();

    let mut path_map = HashMap::new();
    gather_paths(&mut path_map, bi_zero(), bi_one(), &random_tree);
    let mut deep_path = bi_one();
    for _ in 1..=SEXP_DEPTH {
        deep_path *= 2_u32.to_bigint().unwrap();
        if rng.gen() {
            deep_path |= bi_one();
            deep_tree = Rc::new(sexp::SExp::Cons(
                random_tree.loc(),
                Rc::new(sexp::SExp::Nil(random_tree.loc())),
                deep_tree,
            ));
        } else {
            deep_tree = Rc::new(sexp::SExp::Cons(
                random_tree.loc(),
                deep_tree.clone(),
                Rc::new(sexp::SExp::Nil(random_tree.loc())),
            ));
        }
    }
    // Now we have a very deep tree and a path to our sexp.
    // We'll test whether node path serializes to the right thing by
    // checking that we can reach all the atoms in our tree.
    for (k, v) in path_map {
        let np = NodePath::new(Some(deep_path.clone()));
        let up = NodePath::new(Some(v.clone()));
        let path_bytes = np.add(up).as_path();
        let program = sexp::SExp::Cons(
            random_tree.loc(),
            Rc::new(sexp::SExp::Atom(random_tree.loc(), vec![b'a'])),
            Rc::new(sexp::SExp::Cons(
                random_tree.loc(),
                Rc::new(sexp::SExp::QuotedString(
                    random_tree.loc(),
                    b'"',
                    path_bytes.raw().clone(),
                )),
                Rc::new(sexp::SExp::Cons(
                    random_tree.loc(),
                    Rc::new(sexp::SExp::Cons(
                        random_tree.loc(),
                        Rc::new(sexp::SExp::Atom(random_tree.loc(), vec![b'q'])),
                        deep_tree.clone(),
                    )),
                    Rc::new(sexp::SExp::Nil(random_tree.loc())),
                )),
            )),
        );

        let res = do_basic_run(&vec![
            "run".to_string(),
            program.to_string(),
            "()".to_string(),
        ])
        .trim()
        .to_string();
        let mut allocator = Allocator::new();
        let converted = convert_to_clvm_rs(
            &mut allocator,
            Rc::new(sexp::SExp::Atom(random_tree.loc(), k.clone())),
        )
        .unwrap();
        let disassembled = disassemble(&mut allocator, converted);
        assert_eq!(disassembled, res);
    }
}

#[test]
fn test_classic_sets_source_file_in_symbols() {
    let tname = "test_classic_sets_source_file_in_symbols.sym".to_string();
    do_basic_run(&vec![
        "run".to_string(),
        "--extra-syms".to_string(),
        "--symbol-output-file".to_string(),
        tname.clone(),
        "resources/tests/assert.clvm".to_string(),
    ]);
    let read_in_file = fs::read_to_string(&tname).expect("should have dropped symbols");
    let decoded_symbol_file: HashMap<String, String> =
        serde_json::from_str(&read_in_file).expect("should decode");
    assert_eq!(
        decoded_symbol_file.get("source_file").cloned(),
        Some("resources/tests/assert.clvm".to_string())
    );
    fs::remove_file(tname).expect("should have dropped symbols");
}

#[test]
fn test_classic_sets_source_file_in_symbols_only_when_asked() {
    let tname = "test_classic_doesnt_source_file_in_symbols.sym".to_string();
    do_basic_run(&vec![
        "run".to_string(),
        "--symbol-output-file".to_string(),
        tname.clone(),
        "resources/tests/assert.clvm".to_string(),
    ]);
    let read_in_file = fs::read_to_string(&tname).expect("should have dropped symbols");
    fs::remove_file(&tname).expect("should have existed");
    let decoded_symbol_file: HashMap<String, String> =
        serde_json::from_str(&read_in_file).expect("should decode");
    assert_eq!(decoded_symbol_file.get("source_file"), None);
}

#[test]
fn test_modern_sets_source_file_in_symbols() {
    let tname = "test_modern_sets_source_file_in_symbols.sym".to_string();
    do_basic_run(&vec![
        "run".to_string(),
        "--extra-syms".to_string(),
        "--symbol-output-file".to_string(),
        tname.clone(),
        "resources/tests/steprun/fact.cl".to_string(),
    ]);
    let read_in_file = fs::read_to_string(&tname).expect("should have dropped symbols");
    let decoded_symbol_file: HashMap<String, String> =
        serde_json::from_str(&read_in_file).expect("should decode");
    fs::remove_file(&tname).expect("should have existed");
    assert_eq!(
        decoded_symbol_file.get("source_file").cloned(),
        Some("resources/tests/steprun/fact.cl".to_string())
    );
}

#[test]
fn test_cldb_with_printing_shows_useful_stuff() {
    let mut write_vec = Vec::new();
    let args: Vec<String> = [
        "cldb",
        "-i",
        "resources/tests",
        "--trace",
        "print",
        "--trace-first-arg",
        "-y",
        "test.sym",
        "resources/tests/cldb-print/test.clsp",
        "()",
    ]
    .iter()
    .copied()
    .map(|s| String::from_str(s).unwrap())
    .collect();
    cldb(&mut write_vec, &args);
    assert_eq!(
        decode_string(&write_vec),
        indoc! {"---
                       - print: \"\\\"calling_sha256tree\\\"\"
                       - print: (sha256_returned 50565442356047746631413349885570059132562040184787699607120092457326103992435)
                      "}
    );
}

#[test]
fn test_cldb_with_printing_shows_whole_args() {
    let mut write_vec = Vec::new();
    let args: Vec<String> = [
        "cldb",
        "-i",
        "resources/tests",
        "--trace",
        "print",
        "-y",
        "test.sym",
        "resources/tests/cldb-print/test.clsp",
        "()",
    ]
    .iter()
    .copied()
    .map(|s| String::from_str(s).unwrap())
    .collect();
    cldb(&mut write_vec, &args);
    assert_eq!(
        decode_string(&write_vec),
        indoc! {"---
                       - print: \"(\\\"calling_sha256tree\\\" (2 3 4))\"
                       - print: ((sha256_returned 50565442356047746631413349885570059132562040184787699607120092457326103992435) 50565442356047746631413349885570059132562040184787699607120092457326103992435)
                      "}
    );
}

#[test]
fn test_cldb_with_printing_other_fun() {
    let mut write_vec = Vec::new();
    let args: Vec<String> = [
        "cldb",
        "-i",
        "resources/tests",
        "--trace",
        "increment-list",
        "--trace",
        "print",
        "--trace-first-arg",
        "-y",
        "test.sym",
        "resources/tests/cldb-print/test.clsp",
        "()",
    ]
    .iter()
    .copied()
    .map(|s| String::from_str(s).unwrap())
    .collect();
    cldb(&mut write_vec, &args);
    assert_eq!(
        decode_string(&write_vec),
        indoc! {"---
                       - increment-list: (1 2 3)
                       - increment-list: (2 3)
                       - increment-list: (3)
                       - increment-list: ()
                       - print: \"\\\"calling_sha256tree\\\"\"
                       - print: (sha256_returned 50565442356047746631413349885570059132562040184787699607120092457326103992435)
                      "}
    );
}<|MERGE_RESOLUTION|>--- conflicted
+++ resolved
@@ -20,12 +20,11 @@
 
 use crate::classic::clvm::__type_compatibility__::{bi_one, bi_zero, Stream};
 use crate::classic::clvm_tools::binutils::disassemble;
-use crate::classic::clvm_tools::cmds::{cldb, launch_tool, OpcConversion, OpdConversion, TConversion};
+use crate::classic::clvm_tools::cmds::{
+    cldb, launch_tool, OpcConversion, OpdConversion, TConversion,
+};
 use crate::classic::clvm_tools::node_path::NodePath;
-<<<<<<< HEAD
 use crate::classic::clvm_tools::sha256tree::sha256tree;
-=======
->>>>>>> 0aa28d59
 
 use crate::compiler::clvm::convert_to_clvm_rs;
 use crate::compiler::sexp;
@@ -563,9 +562,9 @@
         "-i".to_string(),
         "resources/tests".to_string(),
         "(mod () (embed-file testhex hex hex-embed-01.hex) testhex)".to_string(),
-        ])
-        .trim()
-        .to_string();
+    ])
+    .trim()
+    .to_string();
     let run_result = do_basic_brun(&vec!["brun".to_string(), program, "()".to_string()])
         .trim()
         .to_string();
@@ -811,7 +810,6 @@
 
     assert_eq!(result_hash, expected_hash);
 }
-
 
 #[test]
 fn test_include_non_strict_no_fail() {
