--- conflicted
+++ resolved
@@ -281,7 +281,6 @@
 }
 
 #[test]
-<<<<<<< HEAD
 fn test_type_strip_1() {
     assert_eq!(
         do_basic_run(&vec![
@@ -321,7 +320,9 @@
         .trim(),
         "(a (q . 2) (c 2 (q . 3)))"
     );
-=======
+}
+
+#[test]
 fn test_num_encoding_just_less_than_5_bytes() {
     let res = do_basic_run(&vec!["run".to_string(), "4281419728".to_string()])
         .trim()
@@ -522,5 +523,4 @@
         eprintln!("run {} want {} have {}", program, disassembled, res);
         assert_eq!(disassembled, res);
     }
->>>>>>> 8d933606
 }