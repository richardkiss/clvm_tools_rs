--- conflicted
+++ resolved
@@ -54,8 +54,6 @@
 }
 
 #[test]
-<<<<<<< HEAD
-=======
 fn small_test_opc() {
     let mut allocator = Allocator::new();
     let result = OpcConversion {}
@@ -65,7 +63,6 @@
 }
 
 #[test]
->>>>>>> df7dd8b8
 fn large_odd_sized_pos_opd() {
     let mut allocator = Allocator::new();
     let result = OpdConversion {}
