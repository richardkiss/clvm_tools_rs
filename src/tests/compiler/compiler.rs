--- conflicted
+++ resolved
@@ -1060,17 +1060,6 @@
 }
 
 #[test]
-<<<<<<< HEAD
-fn test_modern_mod_form() {
-    let result = run_string(
-        &indoc! {"
-(mod () (include *standard-cl-21*) (a (mod (X) (+ 1 (* X 2))) (list 3)))
-"}.to_string(),
-        &"()".to_string()
-    ).unwrap();
-
-    assert_eq!(result.to_string(), "7");
-=======
 fn test_modern_inline_recurse() {
     // Test for a crash doing a recursive inline call.
     run_string(
@@ -1088,5 +1077,18 @@
         &"(mod () (include *standard-cl-21*) (defun-inline BAR (X) (FOO (- X 1))) (defun-inline FOO (X) (BAR (+ X 1))) (FOO 3))".to_string(),
         &"()".to_string()
     ).unwrap_err();
->>>>>>> 1edb658f
+}
+
+#[test]
+fn test_modern_mod_form() {
+    let result = run_string(
+        &indoc! {"
+(mod () (include *standard-cl-21*) (a (mod (X) (+ 1 (* X 2))) (list 3)))
+"}
+        .to_string(),
+        &"()".to_string(),
+    )
+    .unwrap();
+
+    assert_eq!(result.to_string(), "7");
 }