use std::collections::HashMap;
use std::rc::Rc;

use clvm_rs::allocator::Allocator;

use crate::classic::clvm_tools::stages::stage_0::DefaultProgramRunner;
use crate::compiler::clvm::run;
use crate::compiler::compiler::{compile_file, DefaultCompilerOpts};
use crate::compiler::comptypes::{CompileErr, CompilerOpts};
use crate::compiler::runtypes::RunFailure;
use crate::compiler::sexp::{parse_sexp, SExp};
use crate::compiler::srcloc::Srcloc;

const TEST_TIMEOUT: usize = 1000000;

pub fn compile_string(content: &String) -> Result<String, CompileErr> {
    let mut allocator = Allocator::new();
    let runner = Rc::new(DefaultProgramRunner::new());
    let opts = Rc::new(DefaultCompilerOpts::new(&"*test*".to_string()));

    compile_file(&mut allocator, runner, opts, &content, &mut HashMap::new()).map(|x| x.to_string())
}

fn run_string_maybe_opt(
    content: &String,
    args: &String,
    fe_opt: bool,
) -> Result<Rc<SExp>, CompileErr> {
    let mut allocator = Allocator::new();
    let runner = Rc::new(DefaultProgramRunner::new());
    let mut opts: Rc<dyn CompilerOpts> = Rc::new(DefaultCompilerOpts::new(&"*test*".to_string()));
    let srcloc = Srcloc::start(&"*test*".to_string());
    opts = opts
        .set_frontend_opt(fe_opt)
        .set_search_paths(&vec!["resources/tests".to_string()]);
    let sexp_args = parse_sexp(srcloc.clone(), args.bytes())?[0].clone();

    compile_file(
        &mut allocator,
        runner.clone(),
        opts,
        &content,
        &mut HashMap::new(),
    )
    .and_then(|x| {
        eprintln!("run {}", x);
        run(
            &mut allocator,
            runner,
            Rc::new(HashMap::new()),
            Rc::new(x),
            sexp_args,
            Some(TEST_TIMEOUT),
        )
        .map_err(|e| match e {
            RunFailure::RunErr(l, s) => CompileErr(l, s),
            RunFailure::RunExn(l, s) => CompileErr(l, s.to_string()),
        })
    })
}

fn run_string(content: &String, args: &String) -> Result<Rc<SExp>, CompileErr> {
    let unopt = run_string_maybe_opt(content, args, false)?;
    eprintln!("result-uno {}", unopt);

    eprintln!("*** OPTIMIZED ***");
    let opt = run_string_maybe_opt(content, args, true)?;
    eprintln!("result-opt {}", opt);

    assert_eq!(unopt, opt);
    Ok(opt)
}

/* // Upcoming support for extra optimization (WIP)
fn run_string_opt(content: &String, args: &String) -> Result<Rc<SExp>, CompileErr> {
    run_string_maybe_opt(content, args, true)
}
*/

#[test]
fn compile_test_1() {
    let result = compile_string(
        &"(mod () (defmacro testmacro (A) (qq (+ 1 (unquote A)))) (testmacro 3))".to_string(),
    )
    .unwrap();
    assert_eq!(result, "(2 (1 16 (1 . 1) (1 . 3)) (4 (1) 1))".to_string());
}

#[test]
fn compile_test_2() {
    let result =
        compile_string(
            &"(mod () (defmacro if (A B C) (qq (a (i (unquote A) (com (unquote B)) (com (unquote C))) @))) (if () (+ 1 3) (+ 5 8)))".to_string()
        ).unwrap();
    assert_eq!(result, "(2 (1 2 (3 (1) (1 2 (1 16 (1 . 1) (1 . 3)) 1) (1 2 (1 16 (1 . 5) (1 . 8)) 1)) 1) (4 (1) 1))".to_string());
}

#[test]
fn compile_test_3() {
    let result = compile_string(&"(mod (A) (include *standard-cl-21*) A)".to_string()).unwrap();
    assert_eq!(result, "(2 (1 . 5) (4 (1) 1))".to_string());
}

#[test]
fn compile_test_4() {
    let result =
        compile_string(
            &"(mod () (defmacro if (A B C) (qq (a (i (unquote A) (com (unquote B)) (com (unquote C))) @))) (if () (+ 1 3) (+ 5 8)))".to_string()
        ).unwrap();
    assert_eq!(result, "(2 (1 2 (3 (1) (1 2 (1 16 (1 . 1) (1 . 3)) 1) (1 2 (1 16 (1 . 5) (1 . 8)) 1)) 1) (4 (1) 1))".to_string());
}

#[test]
fn compile_test_5() {
    let result =
        compile_string(
            &"(mod (X) (include *standard-cl-21*) (defmacro testmacro (x) (qq (+ 1 (unquote x)))) (if X (testmacro 3) (testmacro 4)))".to_string()
        ).unwrap();
    assert_eq!(
        result,
        "(2 (1 2 (3 5 (1 2 (1 16 (1 . 1) (1 . 3)) 1) (1 2 (1 16 (1 . 1) (1 . 4)) 1)) 1) (4 (1) 1))"
            .to_string()
    );
}

#[test]
fn compile_test_6() {
    let result = compile_string(&"(mod () (list 1 2 3))".to_string()).unwrap();
    assert_eq!(
        result,
        "(2 (1 4 (1 . 1) (4 (1 . 2) (4 (1 . 3) (1)))) (4 (1) 1))".to_string()
    );
}

fn run_test_1_maybe_opt(opt: bool) {
    let result = run_string_maybe_opt(
        &"(mod () (defun f (a b) (+ (* a a) b)) (f 3 1))".to_string(),
        &"()".to_string(),
        opt,
    )
    .unwrap();
    assert_eq!(result.to_string(), "10".to_string());
}

#[test]
fn compile_test_7() {
    let result =
        compile_string(&"(mod (X) (include *standard-cl-21*) (/ X 10))".to_string()).unwrap();
    assert_eq!(result, "(2 (1 5 (20 5 (1 . 10))) (4 (1) 1))".to_string());
}

#[test]
fn run_test_1() {
    run_test_1_maybe_opt(false);
}

#[test]
fn run_test_1_opt() {
    run_test_1_maybe_opt(true);
}

fn run_test_2_maybe_opt(opt: bool) {
    let result = run_string_maybe_opt(
        &"(mod (c) (defun f (a b) (+ (* a a) b)) (f 3 c))".to_string(),
        &"(4)".to_string(),
        opt,
    )
    .unwrap();
    assert_eq!(result.to_string(), "13".to_string());
}

#[test]
fn run_test_2() {
    run_test_2_maybe_opt(false);
}

#[test]
fn run_test_2_opt() {
    run_test_2_maybe_opt(true);
}

fn run_test_3_maybe_opt(opt: bool) {
    let result =
        run_string_maybe_opt(
            &"(mod (arg_one) (defun factorial (input) (if (= input 1) 1 (* (factorial (- input 1)) input))) (factorial arg_one))".to_string(),
            &"(5)".to_string(),
            opt
        ).unwrap();
    assert_eq!(result.to_string(), "120".to_string());
}

#[test]
fn run_test_3() {
    run_test_3_maybe_opt(false);
}

#[test]
fn run_test_3_opt() {
    run_test_3_maybe_opt(true);
}

fn run_test_4_maybe_opt(opt: bool) {
    let result =
        run_string_maybe_opt(
            &"(mod () (defun makelist (a) (if a (c (q . 4) (c (f a) (c (makelist (r a)) (q . ())))) (q . ()))) (makelist (q . (1 2 3))))".to_string(),
            &"()".to_string(),
            opt
        ).unwrap();
    assert_eq!(result.to_string(), "(4 1 (4 2 (4 3 ())))".to_string());
}

#[test]
fn run_test_4() {
    run_test_4_maybe_opt(false);
}

#[test]
fn run_test_4_opt() {
    run_test_4_maybe_opt(true);
}

fn run_test_5_maybe_opt(opt: bool) {
    let result =
        run_string_maybe_opt(&"(mod (a) (list 1 2))".to_string(), &"()".to_string(), opt).unwrap();
    assert_eq!(result.to_string(), "(1 2)".to_string());
}

#[test]
fn run_test_5() {
    run_test_5_maybe_opt(false);
}

#[test]
fn run_test_5_opt() {
    run_test_5_maybe_opt(true);
}

fn run_test_6_maybe_opt(opt: bool) {
    let result =
        run_string_maybe_opt(
            &"(mod args (defmacro square (input) (qq (* (unquote input) (unquote input)))) (defun sqre_list (my_list) (if my_list (c (square (f my_list)) (sqre_list (r my_list))) my_list)) (sqre_list args))".to_string(),
            &"(10 9 8 7)".to_string(),
            opt
        ).unwrap();
    assert_eq!(result.to_string(), "(100 81 64 49)".to_string());
}

#[test]
fn run_test_6() {
    run_test_6_maybe_opt(false);
}

#[test]
fn run_test_6_opt() {
    run_test_6_maybe_opt(true);
}

fn run_test_7_maybe_opt(opt: bool) {
    let result =
        run_string_maybe_opt(
            &"(mod (PASSWORD_HASH password new_puzhash amount) (defconstant CREATE_COIN 51) (defun check_password (PASSWORD_HASH password new_puzhash amount) (if (= (sha256 password) PASSWORD_HASH) (list (list CREATE_COIN new_puzhash amount)) (x))) (check_password PASSWORD_HASH password new_puzhash amount))".to_string(),
            &"(0x2ac6aecf15ac3042db34af4863da46111da7e1bf238fc13da1094f7edc8972a1 \"sha256ftw\" 0x12345678 1000000000)".to_string(),
            opt
        ).unwrap();
    assert_eq!(
        result.to_string(),
        "((51 0x12345678 1000000000))".to_string()
    );
}

#[test]
fn run_test_7() {
    run_test_7_maybe_opt(false);
}

#[test]
fn run_test_7_opt() {
    run_test_7_maybe_opt(true);
}

fn run_test_8_maybe_opt(opt: bool) {
    let result = run_string_maybe_opt(
        &"(mod (a b) (let ((x (+ a 1)) (y (+ b 1))) (+ x y)))".to_string(),
        &"(5 8)".to_string(),
        opt,
    )
    .unwrap();
    assert_eq!(result.to_string(), "15".to_string());
}

#[test]
fn run_test_8() {
    run_test_8_maybe_opt(false);
}

#[test]
fn run_test_8_opt() {
    run_test_8_maybe_opt(true);
}

#[test]
fn run_inlines() {
    let result = run_string(
        &"(mod (a) (defun-inline F (x) (+ x 1)) (defun-inline G (x) (* x 2)) (G (F a)))"
            .to_string(),
        &"(13)".to_string(),
    )
    .unwrap();
    assert_eq!(result.to_string(), "28".to_string());
}

#[test]
fn run_inlines_2() {
    let result = run_string(
        &"(mod (a b) (defun-inline F (x y) (+ x y)) (defun-inline G (x y) (- y x)) (defun-inline H (x y) (* x y)) (H (F a b) (G a b)))"
            .to_string(),
        &"(103 107)".to_string(),
    )
        .unwrap();
    // H (103 + 107) (108 - 104)
    // 210 * 4
    // 840
    assert_eq!(result.to_string(), "840".to_string());
}

#[test]
fn run_test_at_form() {
    let result = run_string(
        &"(mod (a b) (- (@ 11) (@ 5)))".to_string(),
        &"(51 107)".to_string(),
    )
    .unwrap();
    assert_eq!(result.to_string(), "56".to_string());
}

#[test]
fn run_test_intermediate_let_1() {
    let result = run_string(
        &indoc! {"
            (mod (a)
                (defun-inline letbinding_$_264 args args)
                (letbinding_$_264 (r @) (+ a 1))
                )
        "}
        .to_string(),
        &"(100)".to_string(),
    )
    .unwrap();
    assert_eq!(result.to_string(), "((100) 101)".to_string());
}

#[test]
fn run_test_intermediate_let_1_1() {
    let result = run_string(
        &indoc! {"
            (mod (a)
                (defun-inline letbinding_$_265 args args)
                (defun letbinding_$_264 ((a) x) (letbinding_$_265 (c (c a ()) (c x ())) (+ x 1)))
                (letbinding_$_264 (r @) (+ a 1))
                )
        "}
        .to_string(),
        &"(100)".to_string(),
    )
    .unwrap();
    assert_eq!(result.to_string(), "(((100) 101) 102)".to_string());
}

#[test]
fn run_test_intermediate_let_1_2() {
    let result = run_string(
        &indoc! {"
            (mod (a)
                (defun letbinding_$_265 args args)
                (defun letbinding_$_264 ((a) x) (letbinding_$_265 (c (c a ()) (c x ())) (+ x 1)))
                (letbinding_$_264 (r @) (+ a 1))
                )
        "}
        .to_string(),
        &"(100)".to_string(),
    )
    .unwrap();
    assert_eq!(result.to_string(), "(((100) 101) 102)".to_string());
}

#[test]
fn run_test_intermediate_let_1_3() {
    let result = run_string(
        &indoc! {"
            (mod (a)
                (defun-inline letbinding_$_265 args args)
                (defun letbinding_$_264 ((a) x) (letbinding_$_265 (c (c a ()) (c x ())) (+ x 1)))
                (letbinding_$_264 (r @) (+ a 1))
                )
        "}
        .to_string(),
        &"(100)".to_string(),
    )
    .unwrap();
    assert_eq!(result.to_string(), "(((100) 101) 102)".to_string());
}

#[test]
fn run_test_intermediate_let_1_4() {
    let result = run_string(
        &indoc! {"
            (mod (a)
                (defun letbinding_$_265 args args)
                (defun-inline letbinding_$_264 ((a) x) (letbinding_$_265 (c (c a ()) (c x ())) (+ x 1)))
                (letbinding_$_264 (r @) (+ a 1))
                )
        "}.to_string(),
        &"(100)".to_string(),
    ).unwrap();
    assert_eq!(result.to_string(), "(((100) 101) 102)".to_string());
}

#[test]
fn run_test_intermediate_let_2() {
    let result = run_string(
        &indoc! {"
            (mod (a)
                (defun-inline letbinding_$_265 args args)
                (defun-inline letbinding_$_264 ((a) x) (letbinding_$_265 (c (c a ()) (c x ())) (+ x 1)))
                (letbinding_$_264 (r @) (+ a 1))
                )
        "}.to_string(),
        &"(100)".to_string(),
    ).unwrap();
    assert_eq!(result.to_string(), "(((100) 101) 102)".to_string());
}

#[test]
fn run_test_intermediate_let_final() {
    let result = run_string(
        &indoc! {"
            (mod (a)
                (defun-inline letbinding_$_265 (((a) x_$_263) y) (+ x_$_263 y))
                (defun-inline letbinding_$_264 ((a) x) (letbinding_$_265 (c (c a ()) (c x ())) (+ x 1)))
                (letbinding_$_264 (r @) (+ a 1))
                )
        "}.to_string(),
        &"(100)".to_string(),
    ).unwrap();
    assert_eq!(result.to_string(), "203".to_string());
}

#[test]
fn run_test_let_star_2_deep() {
    let result = run_string(
        &"(mod (a) (let* ((x (+ a 1)) (y (+ x 1))) (+ x y)))".to_string(),
        &"(100)".to_string(),
    )
    .unwrap();
    assert_eq!(result.to_string(), "203".to_string());
}

#[test]
fn run_test_let_star_3_deep() {
    let result = run_string(
        &"(mod (a) (let* ((x (+ a 1)) (y (+ x 1)) (z (* a y))) (+ x y z)))".to_string(),
        &"(100)".to_string(),
    )
    .unwrap();
    assert_eq!(result.to_string(), "10403".to_string());
}

#[test]
fn run_test_normal_with_macro_call() {
    let result = run_string(
        &"(mod (a) (defun test-value (a n) (if (- a n) 9999 1111)) (c (test-value a 3) (test-value a 2)))".to_string(),
        &"(3)".to_string()
    ).unwrap();
    assert_eq!(result.to_string(), "(1111 . 9999)".to_string());
}

#[test]
fn run_test_inline_with_macro_call() {
    let result = run_string(
        &"(mod (X) (defun-inline test-value (a n) (if (- a n) 9999 1111)) (c (test-value X 3) (test-value X 2)))".to_string(),
        &"(3)".to_string()
    ).unwrap();
    assert_eq!(result.to_string(), "(1111 . 9999)".to_string());
}

/*
 * - TODO: Ensure that a compileform name inlined and shadowed in a macro doesn't
 *   disrupt macro execution.
 *   ... i'll have to think about how to handle this.
 * /
#[test]
fn run_test_inline_with_macro_call_tricky_naming() {
    let result = run_string(
        &"(mod (a) (defun-inline test-value (a n) (if (- a n) 9999 1111)) (c (test-value a 3) (test-value a 2)))".to_string(),
        &"(3)".to_string()
    ).unwrap();
    assert_eq!(result.to_string(), "(1111 . 9999)".to_string());
}
 */

fn run_test_9_maybe_opt(opt: bool) {
    let result = run_string_maybe_opt(
        &"(mod (a) (defun f (i) (let ((x (not i)) (y (* i 2))) (+ x y))) (f a))".to_string(),
        &"(0)".to_string(),
        opt,
    )
    .unwrap();
    assert_eq!(result.to_string(), "1".to_string());
}

#[test]
fn run_test_9() {
    run_test_9_maybe_opt(false);
}

#[test]
fn run_test_9_opt() {
    run_test_9_maybe_opt(true);
}

fn run_test_10_maybe_opt(opt: bool) {
    let result = run_string_maybe_opt(
        &"(mod (a) (defun f (i) (let ((x (not i)) (y (* i 2))) (+ x y))) (f a))".to_string(),
        &"(3)".to_string(),
        opt,
    )
    .unwrap();
    assert_eq!(result.to_string(), "6".to_string());
}

#[test]
fn run_test_10() {
    run_test_10_maybe_opt(false);
}

#[test]
fn run_test_10_opt() {
    run_test_10_maybe_opt(true);
}

#[test]
fn test_defconstant() {
    let result =
        run_string(&indoc!{"
            (mod (password new_puzhash amount)
              (include *standard-cl-21*) ;; Specify chialisp-21 compilation.
              (defconstant CREATE_COIN 51)
              (defun check-password (password)
                (let ((password-hash (sha256 password))
                      (real-hash 0x2cf24dba5fb0a30e26e83b2ac5b9e29e1b161e5c1fa7425e73043362938b9824))
                  (= password-hash real-hash)
                  )
                )

              (if (check-password password)
                (list (list CREATE_COIN new_puzhash amount))
                (x)
                )
              )
        "}.to_string(),
                   &"(hello 0x5f5767744f91c1c326d927a63d9b34fa7035c10e3eb838c44e3afe127c1b7675 2)".to_string(),
        ).unwrap();

    assert_eq!(
        result.to_string(),
        "((51 0x5f5767744f91c1c326d927a63d9b34fa7035c10e3eb838c44e3afe127c1b7675 2))".to_string()
    );
}

#[test]
fn inline_compile_test() {
    let result = compile_string(
        &indoc! {"
        (mod (A)
          (include *standard-cl-21*)

          (defun-inline f (x) (+ x 1))
          (f A)
          )
        "}
        .to_string(),
    )
    .unwrap();
    assert_eq!(result, "(2 (1 16 5 (1 . 1)) (4 (1) 1))".to_string());
}

#[test]
fn cant_redefine_defconstant() {
    let result = compile_string(
        &"(mod (X) (include *standard-cl-21*) (defconstant A 3) (defconstant A 4) A)".to_string(),
    );
    assert!(result.is_err());
}

#[test]
fn cant_redefine_defun_with_defun() {
    let inline_if_not_zero = |i, c| {
        if i & c == 0 {
            ""
        } else {
            "-inline"
        }
    };
    for i in 0..4 {
        let result = compile_string(&format!(
            indoc! {"
            (mod (A)
              (include *standard-cl-21*)

              (defun{} f (x) (+ x 1))
              (defun{} f (y) (- y 1))

              (f A)
              )
            "},
            inline_if_not_zero(i, 2),
            inline_if_not_zero(i, 1)
        ));
        assert!(result.is_err());
    }
}

#[test]
fn test_at_destructure_1() {
    let result = run_string(
        &indoc! {"
            (mod (A (@ Z (B C)) D)
              (include *standard-cl-21*) ;; Specify chialisp-21 compilation.
              A
              )
        "}
        .to_string(),
        &"(1 (2 3) 4)".to_string(),
    )
    .unwrap();

    assert_eq!(result.to_string(), "1".to_string());
}

#[test]
fn test_at_destructure_2() {
    let result = run_string(
        &indoc! {"
            (mod (A (@ Z (B C)) D)
              (include *standard-cl-21*) ;; Specify chialisp-21 compilation.
              Z
              )
        "}
        .to_string(),
        &"(1 (2 3) 4)".to_string(),
    )
    .unwrap();

    assert_eq!(result.to_string(), "(2 3)".to_string());
}

#[test]
fn test_at_destructure_3() {
    let result = run_string(
        &indoc! {"
            (mod (A (@ Z (B C)) D)
              (include *standard-cl-21*) ;; Specify chialisp-21 compilation.
              B
              )
        "}
        .to_string(),
        &"(1 (2 3) 4)".to_string(),
    )
    .unwrap();

    assert_eq!(result.to_string(), "2".to_string());
}

#[test]
fn test_at_destructure_4() {
    let result = run_string(
        &indoc! {"
            (mod (A (@ Z (B C)) D)
              (include *standard-cl-21*) ;; Specify chialisp-21 compilation.
              C
              )
        "}
        .to_string(),
        &"(1 (2 3) 4)".to_string(),
    )
    .unwrap();

    assert_eq!(result.to_string(), "3".to_string());
}

#[test]
fn test_at_destructure_5() {
    let result = run_string(
        &indoc! {"
            (mod (A (@ Z (B C)) D)
              (include *standard-cl-21*) ;; Specify chialisp-21 compilation.
              D
              )
        "}
        .to_string(),
        &"(1 (2 3) 4)".to_string(),
    )
    .unwrap();

    assert_eq!(result.to_string(), "4".to_string());
}

fn test_collatz_maybe_opt(opt: bool) {
    let result = run_string_maybe_opt(
        &indoc! {"
            (mod (A)
             (include *standard-cl-22*)
             (defun-inline odd (X) (logand X 1))
             (defun collatz (N X)
              (if (= X 1)
               N
               (let ((incN (+ N 1)))
                (if (odd X)
                 (collatz incN (+ 1 (* 3 X)))
                 (collatz incN (/ X 2))
                )
               )
              )
             )
             (collatz 0 A)
            )
        "}
        .to_string(),
        &"(4)".to_string(),
        opt,
    )
    .unwrap();
    assert_eq!(result.to_string(), "2");
}

#[test]
fn test_collatz() {
    test_collatz_maybe_opt(false);
}

#[test]
fn fancy_nested_let_bindings_should_work() {
    let result = run_string_maybe_opt(
        &indoc! {"
    (mod X
     (include *standard-cl-21*)
     (defun do-something (solutions se)
        (if solutions
             (let (
                    (R (f solutions))
                    (S (- se 99))
                  )
                (if (= (f solutions) 99)
                    S
                    (let ((something-else (+ se R)))
                        (do-something (r solutions) something-else)
                    )
                )
             )
             100
        )
    )

    (do-something X 1)
    )
        "}
        .to_string(),
        &"(1 2 3 100 99)".to_string(),
        false,
    )
    .unwrap();
    assert_eq!(result.to_string(), "8");
}

#[test]
fn let_as_argument() {
    let result = run_string_maybe_opt(
        &indoc! {"
    (mod (X)
     (include *standard-cl-21*)
     (defun twice (x) (* x 2))
     (defun plus (x y) (+ x y))
     (plus (let ((t (twice X))) t) 3))
        "}
        .to_string(),
        &"(5)".to_string(),
        false,
    )
    .unwrap();
    assert_eq!(result.to_string(), "13");
}

#[test]
fn recursive_let_complicated_arguments() {
    let result = run_string_maybe_opt(
        &indoc! {"
    (mod (X Y)
     (include *standard-cl-21*)
     (defun G (A (@ pt (X Y))) (+ A X Y))
     (defun F (@ pt (X Y)) (let ((X1 (+ X 1)) (Y1 (+ Y 3))) (G X1 (let ((p (list X1 Y1))) p))))
     (F X Y)
     )
        "}
        .to_string(),
        &"(7 13)".to_string(),
        false,
    )
    .unwrap();
    assert_eq!(result.to_string(), "32");
}

#[test]
fn test_let_structure_access_1() {
    let result = run_string_maybe_opt(
        &indoc! {"
    (mod (X Y)
      (include *standard-cl-21*)
      (let ((a 1)
            (b 2))
        (let ((A (+ a 1))
               (XX (+ X 1))
               (C (+ b b)))
         (if Y
            (let ((D (+ C 1))
                  (E (+ XX Y)))
              (c D E)
              )
            (let ((D XX)
                  (E (+ XX Y)))
              (c D E)
              )
          )
         )
       )
      )
        "}
        .to_string(),
        &"(7 13)".to_string(),
        false,
    )
    .unwrap();
    // a = 1
    // b = 2
    // A = 2
    // XX = X + 1
    // C = 2 + 2
    // if Y
    //   D = 5
    //   E = X + Y + 1
    // else
    //   D = X + 1
    //   E = X + Y + 1
    assert_eq!(result.to_string(), "(5 . 21)");
}

#[test]
fn test_let_structure_access_2() {
    let result = run_string_maybe_opt(
        &indoc! {"
    (mod (X Y)
      (include *standard-cl-21*)
      (let ((a 1)
            (b 2))
        (let* ((A (+ a 1))
               (XX (+ X 1))
               (C (+ A b)))
         (if Y
            (let ((D (+ C 1))
                  (E (+ XX Y)))
              (c D E)
              )
            (let ((D XX)
                  (E (+ XX Y)))
              (c D E)
              )
          )
         )
       )
      )
        "}
        .to_string(),
        &"(7 13)".to_string(),
        false,
    )
    .unwrap();
    // a = 1
    // b = 2
    // A = 2
    // XX = X + 1
    // C = 2 + 2
    // if Y
    //   D = 5
    //   E = X + Y + 1
    // else
    //   D = X + 1
    //   E = X + Y + 1
    assert_eq!(result.to_string(), "(5 . 21)");
}

#[test]
fn test_let_inline_1() {
    let result = run_string_maybe_opt(
        &indoc! {"
    (mod (G)
      (include *standard-cl-21*)
      (defun-inline F (X) (let ((Y (* X 2))) (+ Y 1)))
      (F G)
      )
        "}
        .to_string(),
        &"(5)".to_string(),
        false,
    )
    .unwrap();
    assert_eq!(result.to_string(), "11");
}

#[test]
fn read_of_hex_constant_in_modern_chialisp() {
    let result = run_string(
        &indoc! {"(mod () (include *standard-cl-21*) (sha256 (q . 1) (q . 0xf22ada22a0ed015000ea157013ee62dc6ce337a649ec01054fc62ed6caac7eaf)))"}
        .to_string(),
        &"()".to_string(),
    )
        .unwrap();

    assert_eq!(
        result.to_string(),
        "36364122602940516403027890844760998025315693007634105146514094828976803085567".to_string()
    );
}

#[test]
fn hash_handling_test_2() {
    let result = run_string(
        &indoc! {"(mod () (include *standard-cl-21*) (sha256 (q . 1) (q . 1)))"}.to_string(),
        &"()".to_string(),
    )
    .unwrap();

    assert_eq!(
        result.to_string(),
        "-44412188149083219915772186748035909266791016930429887947443501395007119841358"
    );
}

#[test]
fn hash_handling_test_3() {
    let result = run_string(
        &indoc! {"(mod () (include *standard-cl-21*) (sha256 1 0))"}.to_string(),
        &"()".to_string(),
    )
    .unwrap();

    assert_eq!(
        result.to_string(),
        "34356466678672179216206944866734405838331831190171667647615530531663699592602"
    );
}

#[test]
fn sebastian_hash_test_1() {
    let result = run_string(
        &indoc! {"
(mod (MOD_HASH TOKEN_A_AMOUNT TOKEN_B_AMOUNT K token_a_delta token_b_delta)
    (include \"condition_codes.clvm\")
    (include \"curry-and-treehash.clinc\")
    (include *standard-cl-21*)

    (defun sha256tree1 (TREE)
        (if (l TREE)
            (sha256 2 (sha256tree1 (f TREE)) (sha256tree1 (r TREE)))
            (sha256 1 TREE)
        )
    )
    (defun return-new-coin (mod_hash new_token_a_amount new_token_b_amount K)
        (list (list mod_hash (sha256tree1 mod_hash))
            (list
                CREATE_COIN
               (puzzle-hash-of-curried-function
                    mod_hash (sha256tree1 mod_hash)
                )
                1
            )
        )
    )

    (let (
         (new_token_a_amount (+ TOKEN_A_AMOUNT token_a_delta))
         (new_token_b_amount (+ TOKEN_B_AMOUNT token_b_delta))
        )
        (if (all (= K (* new_token_a_amount new_token_b_amount)) (> new_token_a_amount 0) (> new_token_b_amount 0) )
            (return-new-coin MOD_HASH new_token_a_amount new_token_b_amount K)
            (x new_token_a_amount new_token_b_amount)
        )
    ))"}
        .to_string(),
        &"(0xf22ada22a0ed015000ea157013ee62dc6ce337a649ec01054fc62ed6caac7eaf 10000 200 2000000 -2000 50)".to_string()
    )
        .unwrap();

    assert_eq!(result.to_string(), "((0xf22ada22a0ed015000ea157013ee62dc6ce337a649ec01054fc62ed6caac7eaf 36364122602940516403027890844760998025315693007634105146514094828976803085567) (51 -54330418644829767769717664495663952010367061369724157609947295940464695774007 1))");
}

#[test]
fn sebastian_hash_test_2() {
    let result = run_string(
        &indoc! {"
(mod (MOD_HASH TOKEN_A_AMOUNT TOKEN_B_AMOUNT K token_a_delta token_b_delta)
    (include \"condition_codes.clvm\")
    (include \"curry-and-treehash.clinc\")

    (defun sha256tree1 (TREE)
        (if (l TREE)
            (sha256 2 (sha256tree1 (f TREE)) (sha256tree1 (r TREE)))
            (sha256 1 TREE)
        )
    )
    (defun return-new-coin (mod_hash new_token_a_amount new_token_b_amount K)
        (list (list mod_hash (sha256tree1 mod_hash))
            (list
                CREATE_COIN
               (puzzle-hash-of-curried-function
                    mod_hash (sha256tree1 mod_hash)
                )
                1
            )
        )
    )

        (if (all (= K (* (+ TOKEN_A_AMOUNT token_a_delta) (+ TOKEN_B_AMOUNT token_b_delta))) (> (+ TOKEN_A_AMOUNT token_a_delta) 0) (> (+ TOKEN_B_AMOUNT token_b_delta) 0) )
            (return-new-coin MOD_HASH (+ TOKEN_A_AMOUNT token_a_delta) (+ TOKEN_B_AMOUNT token_b_delta) K)
            (x (+ TOKEN_A_AMOUNT token_a_delta) (+ TOKEN_B_AMOUNT token_b_delta))
        )
    )"}
        .to_string(),
        &"(0xf22ada22a0ed015000ea157013ee62dc6ce337a649ec01054fc62ed6caac7eaf 10000 200 2000000 -2000 50)".to_string()
    )
        .unwrap();

    assert_eq!(result.to_string(), "((0xf22ada22a0ed015000ea157013ee62dc6ce337a649ec01054fc62ed6caac7eaf 36364122602940516403027890844760998025315693007634105146514094828976803085567) (51 -54330418644829767769717664495663952010367061369724157609947295940464695774007 1))");
}

#[test]
fn test_modern_inline_at_capture() {
    let result = run_string(
        &indoc! {"
(mod (Z)
  (include *standard-cl-21*)
  (defun-inline check_lineage_proof
    (
      THIS_MOD_HASH
      TYPES
      (@ lineage_proof (foo bar))
      conditions
    )
    (if TYPES
        (x lineage_proof)
        conditions
    )
  )

  (check_lineage_proof 1 2 Z 4)
  )"}
        .to_string(),
        &"(99)".to_string(),
    )
    .unwrap_err();

    assert_eq!(result.1, "clvm raise in (8 5) (() 99)");
}

#[test]
fn test_modern_inline_recurse() {
    // Test for a crash doing a recursive inline call.
    run_string(
        &"(mod () (include *standard-cl-21*) (defun-inline FOO (X) (FOO (+ X 1))) (FOO 3))"
            .to_string(),
        &"()".to_string(),
    )
    .unwrap_err();
}

#[test]
fn test_modern_inline_recurse_deep() {
    // Test for a crash doing a recursive inline call.
    run_string(
        &"(mod () (include *standard-cl-21*) (defun-inline BAR (X) (FOO (- X 1))) (defun-inline FOO (X) (BAR (+ X 1))) (FOO 3))".to_string(),
        &"()".to_string()
    ).unwrap_err();
}

#[test]
fn test_modern_mod_form() {
    let result = run_string(
        &indoc! {"
(mod () (include *standard-cl-21*) (a (mod (X) (+ 1 (* X 2))) (list 3)))
"}
        .to_string(),
        &"()".to_string(),
    )
    .unwrap();

    assert_eq!(result.to_string(), "7");
}

#[test]
fn test_fuzz_seed_3956111146_1_alt_test_1() {
    let res = run_string(
        &"(mod () (include *standard-cl-21*) (q (r . lbvepvnoc) dbhk))".to_string(),
        &"()".to_string(),
    )
    .unwrap();
    assert_eq!(res.to_string(), "((r . lbvepvnoc) dbhk)");
}

#[test]
fn test_fuzz_seed_3956111146_1() {
    let res = run_string(
        &"(mod () (include *standard-cl-21*) (q (r . lbvepvnoc) . dbhk))".to_string(),
        &"()".to_string(),
    )
    .unwrap();
    assert_eq!(res.to_string(), "((r . lbvepvnoc) . dbhk)");
}

#[test]
fn arg_destructure_test_1() {
    let prog = indoc! {"
(mod
  (
      SINGLETON_MOD_HASH
      LAUNCHER_HASH
      launcher_id
      . delegated_puzzle_hash
  )

  (include *standard-cl-21*)

  delegated_puzzle_hash
)"}
    .to_string();
    let res = run_string(&prog, &"(1 2 3 . 4)".to_string()).unwrap();
    assert_eq!(res.to_string(), "4");
}

#[test]
fn test_defconstant_tree() {
    let prog = indoc! {"
(mod ()
  (include *standard-cl-21*)
  (include test-defconstant-tree.clib)
  constant-tree
  )"}
    .to_string();
    let res = run_string(&prog, &"()".to_string()).unwrap();
    assert_eq!(res.to_string(), "((0x4bf5122f344554c53bde2ebb8cd2b7e3d1600ad631c385a5d7cce23c7785459a . 0x9dcf97a184f32623d11a73124ceb99a5709b083721e878a16d78f596718ba7b2) 0x02a12871fee210fb8619291eaea194581cbd2531e4b23759d225f6806923f63222 . 0x02a8d5dd63fba471ebcb1f3e8f7c1e1879b7152a6e7298a91ce119a63400ade7c5)");
}

#[test]
<<<<<<< HEAD
fn test_assign_form_0() {
    let prog = indoc! {"
(mod (X)
  (assign
    X1 (+ X 1) ;; 14
    X1
    )
  )"}
    .to_string();
    let res = run_string(&prog, &"(13)".to_string()).unwrap();
    assert_eq!(res.to_string(), "14");
}

#[test]
fn test_cl22_opt_example_1() {
    let prog = indoc! {"
    (mod (X)
     (include *standard-cl-22*)
     (defconstant Z 1000000)
     (let
      ((X1 (+ X Z)))
      (+ X1 X1 X1 X1 X1 X1)
     )
    )"}
    .to_string();
    let res = run_string(&prog, &"(3)".to_string()).unwrap();
    assert_eq!(res.to_string(), "6000018");
=======
fn test_assign_dont_detect_unrelated_inlines_as_recursive() {
    let prog = indoc! {"
(mod (A) ;; 11
  (include *standard-cl-22*)
  (defun-inline <= (A B) (not (> A B)))
  (let
    ((foo (<= 2 A))
     (bar (<= 1 A)))

    (let
      ((baz (<= foo bar)))

      (let
        ((yorgle (<= baz bar)))

        (<= yorgle foo)
        )
      )
    )
  )"}
    .to_string();
    let res = run_string(&prog, &"(2)".to_string()).expect("should compile");
    assert_eq!(res.to_string(), "1");
>>>>>>> 0aa28d59
}

#[test]
fn test_inline_out_of_bounds_diagnostic() {
    let prog = indoc! {"
(mod ()
  (include *standard-cl-21*)
  (defun-inline FOO (X Y) (+ X Y))
  (FOO 3)
  )"}
    .to_string();
    let res = run_string(&prog, &"()".to_string());
    if let Err(CompileErr(l, e)) = res {
        assert_eq!(l.line, 4);
        assert!(e.starts_with("Lookup"));
    } else {
        assert!(false);
    }
}

#[test]
fn test_lambda_without_capture_from_function() {
    let prog = indoc! {"
(mod (A B)
  (include *standard-cl-21*)
  (defun FOO () (lambda (X Y) (+ X Y)))
  (a (FOO) (list A B))
  )"}
    .to_string();
    let res = run_string(&prog, &"(3 4)".to_string()).unwrap();
    assert_eq!(res.to_string(), "7");
}

#[test]
fn test_lambda_without_capture() {
    let prog = indoc! {"
(mod (A B)
  (include *standard-cl-21*)
  (a (lambda (X Y) (+ X Y)) (list A B))
  )"}
    .to_string();
    let res = run_string(&prog, &"(3 4)".to_string()).unwrap();
    assert_eq!(res.to_string(), "7");
}

#[test]
fn test_lambda_with_capture_from_function() {
    let prog = indoc! {"
(mod (A B)
  (include *standard-cl-21*)
  (defun FOO (Z) (lambda ((& Z) X) (- X Z)))
  (a (FOO A) (list B))
  )"}
    .to_string();
    let res = run_string(&prog, &"(5 19)".to_string()).unwrap();
    assert_eq!(res.to_string(), "14");
}

#[test]
fn test_assign_form_1() {
    let prog = indoc! {"
(mod (X)
  (assign
    X1 (+ X 1) ;; 14
    X2 (+ X1 1) ;; 15
    X3 (+ X2 1) ;; 16
    Y0 (+ X3 1) ;; 17
    X4 (+ X3 1) ;; 17
    X5 (+ Y0 1) ;; 18
    Y1 (+ X5 Y0) ;; 35
    Y1
    )
  )"}
    .to_string();
    let res = run_string(&prog, &"(13)".to_string()).unwrap();
    assert_eq!(res.to_string(), "35");
}

#[test]
fn test_assign_form_cplx_1() {
    let prog = indoc! {"
(mod (X)
  (defun-inline tup (X Y) (c X Y))
  (assign
    (X1 . X2) (tup (+ X 1) (+ X 2)) ;; 14
    X2 (+ X1 1) ;; 15
    X3 (+ X2 1) ;; 16
    (Y0 . X4) (tup (+ X3 1) (+ X3 1)) ;; 17
    X5 (+ Y0 1) ;; 18
    Y1 (+ X5 Y0) ;; 35
    Y1
    )
  )"}
    .to_string();
    let res = run_string(&prog, &"(13)".to_string()).unwrap();
    assert_eq!(res.to_string(), "35");
}

#[test]
fn test_assign_form_in_let_binding() {
    let prog = indoc! {"
(mod (X)
  (defun-inline tup (X Y) (c X Y))
  (let
    ((FOO
      (assign
        (X1 . X2) (tup (+ X 1) (+ X 2)) ;; 14
        X2 (+ X1 1) ;; 15
        X3 (+ X2 1) ;; 16
        (Y0 . X4) (tup (+ X3 1) (+ X3 1)) ;; 17
        X5 (+ Y0 1) ;; 18
        Y1 (+ X5 Y0) ;; 35
        Y1
        )))
    FOO
    )
  )"}
    .to_string();
    let res = run_string(&prog, &"(13)".to_string()).unwrap();
    assert_eq!(res.to_string(), "35");
}

#[test]
fn test_assign_form_in_function_argument() {
    let prog = indoc! {"
(mod (X)
  (defun-inline tup (X Y) (c X Y))
  (defun F (A B) (+ A B))
  (F
    (assign
      (X1 . X2) (tup (+ X 1) (+ X 2)) ;; 14
      X2 (+ X1 1) ;; 15
      X3 (+ X2 1) ;; 16
      (Y0 . X4) (tup (+ X3 1) (+ X3 1)) ;; 17
      X5 (+ Y0 1) ;; 18
      Y1 (+ X5 Y0) ;; 35
      Y1
      )
    101
    )
  )"}
    .to_string();
    let res = run_string(&prog, &"(13)".to_string()).unwrap();
    assert_eq!(res.to_string(), "136");
}

#[test]
fn test_assign_for_in_inline_argument() {
    let prog = indoc! {"
(mod (X)
  (defun-inline tup (X Y) (c X Y))
  (defun-inline F (A B) (+ A B))
  (F
    (assign
      (X1 . X2) (tup (+ X 1) (+ X 2)) ;; 14
      X2 (+ X1 1) ;; 15
      X3 (+ X2 1) ;; 16
      (Y0 . X4) (tup (+ X3 1) (+ X3 1)) ;; 17
      X5 (+ Y0 1) ;; 18
      Y1 (+ X5 Y0) ;; 35
      Y1
      )
    101
    )
  )"}
    .to_string();
    let res = run_string(&prog, &"(13)".to_string()).unwrap();
    assert_eq!(res.to_string(), "136");
}

#[test]
fn test_assign_in_if() {
    let prog = indoc! {"
(mod (X)
  (defun-inline tup (X Y) (c X Y))
  (defun-inline F (A B) (+ A B))
  (if X
    (assign
      (X1 . X2) (tup (+ X 1) (+ X 2)) ;; 14
      X2 (+ X1 1) ;; 15
      X3 (+ X2 1) ;; 16
      (Y0 . X4) (tup (+ X3 1) (+ X3 1)) ;; 17
      X5 (+ Y0 1) ;; 18
      Y1 (+ X5 Y0) ;; 35
      Y1
      )
      101
      )
    )"}
    .to_string();
    let res = run_string(&prog, &"(13)".to_string()).unwrap();
    assert_eq!(res.to_string(), "35");
}

#[test]
fn test_assign_fun_cplx_2() {
    let prog = indoc! {"
(mod (X)
  (defun-inline tup (X Y) (c X Y))
  (defun-inline F (A B) (+ A B))
  (if X
    (let*
      ((Z
        (assign
          (X1 . X2) (tup (+ X 1) (+ X 2)) ;; 14
          X2 (+ X1 1) ;; 15
          X3 (+ X2 1) ;; 16
          (Y0 . X4) (tup (+ X3 1) (+ X3 1)) ;; 17
          X5 (+ Y0 1) ;; 18
          Y1 (+ X5 Y0) ;; 35
          Y1
          ))
        (Q (assign R (+ 3 2) (* R Z)))
        )
      Q
      )
      101
      )
    )"}
    .to_string();
    let res = run_string(&prog, &"(13)".to_string()).unwrap();
    assert_eq!(res.to_string(), "175");
}

#[test]
fn test_lambda_with_capture() {
    let prog = indoc! {"
(mod (A B)
  (include *standard-cl-21*)
  (a (lambda ((& A) Y) (- Y A)) (list B))
  )"}
    .to_string();
    let res = run_string(&prog, &"(5 19)".to_string()).unwrap();
    assert_eq!(res.to_string(), "14");
}

#[test]
fn test_lambda_in_let() {
    let prog = indoc! {"
(mod (A B)
  (include *standard-cl-21*)
  (defun FOO (Z)
    (let ((Q (* 2 Z)))
      (lambda ((& Q) X) (- X Q))
      )
    )
  (a (FOO A) (list B))
  )"}
    .to_string();
    let res = run_string(&prog, &"(5 19)".to_string()).unwrap();
    assert_eq!(res.to_string(), "9");
}

#[test]
fn test_lambda_in_map() {
    let prog = indoc! {"
(mod (add-number L)

  (include *standard-cl-21*)

  (defun map (F L)
    (if L
      (c (a F (list (f L))) (map F (r L)))
      ()
      )
    )

  (map
    (lambda ((& add-number) number) (+ add-number number))
    L
    )
  )
"}
    .to_string();
    let res = run_string(&prog, &"(5 (1 2 3 4))".to_string()).unwrap();
    assert_eq!(res.to_string(), "(6 7 8 9)");
}

#[test]
fn test_lambda_in_map_with_let_surrounding() {
    let prog = indoc! {"
(mod (add-number L)

  (include *standard-cl-21*)

  (defun map (F L)
    (if L
      (c (a F (list (f L))) (map F (r L)))
      ()
      )
    )

  (map
    (let ((A (* add-number 2)))
      (lambda ((& A) number) (+ A number))
      )
    L
    )
  )
"}
    .to_string();
    let res = run_string(&prog, &"(5 (1 2 3 4))".to_string()).unwrap();
    assert_eq!(res.to_string(), "(11 12 13 14)");
}

#[test]
fn test_map_with_lambda_function_from_env_and_bindings() {
    let prog = indoc! {"
    (mod (add-number L)

     (include *standard-cl-21*)

     (defun map (F L)
      (if L
       (c (a F (list (f L))) (map F (r L)))
       ()
      )
     )

     (defun add-twice (X Y) (+ (* 2 X) Y))

     (map
      (lambda ((& add-number) number) (add-twice add-number number))
      L
     )
    )"}
    .to_string();
    let res = run_string(&prog, &"(5 (1 2 3 4))".to_string()).unwrap();
    assert_eq!(res.to_string(), "(11 12 13 14)");
}

#[test]
fn test_map_with_lambda_function_from_env_no_bindings() {
    let prog = indoc! {"
    (mod (L)

     (include *standard-cl-21*)

     (defun map (F L)
      (if L
       (c (a F (list (f L))) (map F (r L)))
       ()
      )
     )

     (defun sum-list (L)
       (if L
         (+ (f L) (sum-list (r L)))
         ()
         )
       )

     (map
      (lambda (lst) (sum-list lst))
      L
     )
    )"}
    .to_string();
    let res = run_string(&prog, &"(((5 10 15) (2 4 8) (3 6 9)))".to_string()).unwrap();
    assert_eq!(res.to_string(), "(30 14 18)");
}

#[test]
fn test_lambda_using_let() {
    let prog = indoc! {"
    (mod (P L)

     (include *standard-cl-21*)

     (defun map (F L)
      (if L
       (c (a F (list (f L))) (map F (r L)))
       ()
      )
     )

     (map
      (lambda ((& P) item) (let ((composed (c P item))) composed))
      L
     )
    )"}
    .to_string();
    let res = run_string(&prog, &"(1 (10 20 30))".to_string()).unwrap();
    assert_eq!(res.to_string(), "((1 . 10) (1 . 20) (1 . 30))");
}

#[test]
fn test_lambda_using_macro() {
    let prog = indoc! {"
    (mod (P L)

     (include *standard-cl-21*)

     (defun map (F L)
      (if L
       (c (a F (list (f L))) (map F (r L)))
       ()
      )
     )

     (map
      (lambda ((& P) item) (list P item))
      L
     )
    )"}
    .to_string();
    let res = run_string(&prog, &"(1 (10 20 30))".to_string()).unwrap();
    assert_eq!(res.to_string(), "((1 10) (1 20) (1 30))");
}<|MERGE_RESOLUTION|>--- conflicted
+++ resolved
@@ -1158,7 +1158,6 @@
 }
 
 #[test]
-<<<<<<< HEAD
 fn test_assign_form_0() {
     let prog = indoc! {"
 (mod (X)
@@ -1186,7 +1185,9 @@
     .to_string();
     let res = run_string(&prog, &"(3)".to_string()).unwrap();
     assert_eq!(res.to_string(), "6000018");
-=======
+}
+
+#[test]
 fn test_assign_dont_detect_unrelated_inlines_as_recursive() {
     let prog = indoc! {"
 (mod (A) ;; 11
@@ -1210,7 +1211,6 @@
     .to_string();
     let res = run_string(&prog, &"(2)".to_string()).expect("should compile");
     assert_eq!(res.to_string(), "1");
->>>>>>> 0aa28d59
 }
 
 #[test]
