--- conflicted
+++ resolved
@@ -141,7 +141,6 @@
 }
 
 #[test]
-<<<<<<< HEAD
 fn test_repl_supports_at_capture() {
     assert_eq!(
         test_repl_outcome(vec![
@@ -151,8 +150,9 @@
         .unwrap()
         .unwrap(),
         "(q 10 2 3)"
-=======
-fn test_collatz() {
+  }
+  
+  fn test_collatz() {
     assert_eq!(
         test_repl_outcome(vec![
             "(defun-inline odd (X) (logand X 1))",
@@ -172,6 +172,5 @@
         .unwrap()
         .unwrap(),
         "(q . 7)"
->>>>>>> f9a4b784
     );
 }