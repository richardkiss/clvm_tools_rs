use num_bigint::ToBigInt;
use std::rc::Rc;

use crate::compiler::sexp::{parse_sexp, SExp};
use crate::compiler::srcloc::{Srcloc, Until};

mod clvm;
mod compiler;
mod evaluate;
mod repl;
<<<<<<< HEAD
mod types;
=======
mod srcloc;
>>>>>>> 56351b08
mod usecheck;

#[test]
fn test_sexp_parse_print() {
    let start = Srcloc::start(&"test.cl".to_string());
    let mut end = start.clone();
    end.col = 2;
    end.until = Some(Until { line: 1, col: 8 });

    let mut atom_loc = start.clone();
    atom_loc.col = 2;
    atom_loc.until = Some(Until { line: 1, col: 4 });

    let mut num_loc = start.clone();
    num_loc.col = 7;

    let my_result: Result<Vec<SExp>, (Srcloc, String)> = Ok(vec![SExp::Cons(
        end,
        Rc::new(SExp::Atom(atom_loc, vec!['h' as u8, 'i' as u8])),
        Rc::new(SExp::Integer(num_loc, 3_i32.to_bigint().unwrap())),
    )]);

    let parse_result = parse_sexp(start.clone(), "(hi . 3)".bytes());
    assert_eq!(format!("{:?}", parse_result), format!("{:?}", my_result));

    assert_eq!(parse_result.unwrap()[0].to_string(), "(hi . 3)".to_string())
}<|MERGE_RESOLUTION|>--- conflicted
+++ resolved
@@ -8,11 +8,8 @@
 mod compiler;
 mod evaluate;
 mod repl;
-<<<<<<< HEAD
 mod types;
-=======
 mod srcloc;
->>>>>>> 56351b08
 mod usecheck;
 
 #[test]
