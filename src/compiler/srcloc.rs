use std::borrow::Borrow;
use std::fmt::Display;
use std::rc::Rc;

<<<<<<< HEAD
#[derive(Clone, Debug, PartialEq, Eq)]
/// If a Srcloc identifies a range of characters in the source file, this
/// identifies the tail of the range.
=======
use serde::Serialize;

#[derive(Clone, Debug, PartialEq, Eq, Serialize)]
>>>>>>> 1687673b
pub struct Until {
    pub line: usize,
    pub col: usize,
}

impl Until {
    pub fn from_pair(p: (usize, usize)) -> Self {
        Until {
            line: p.0,
            col: p.1,
        }
    }
}

<<<<<<< HEAD
#[derive(Clone, Debug, PartialEq, Eq)]
/// Specifies the coordinates of an object in a source file, including the file
/// name.  The name is held by reference count so they can be held and cloned
/// relatively freely.
///
/// They are intended to be relatively small.  Every SExp is decorated with one
/// Srcloc to identify where it came from in the source.  These allow tools to
/// report errors precisely downstream in the compiler (for example, reporting
/// the specific atom on which an attempt to do first or rest was made, deep in
/// the compiler infra.
=======
#[derive(Clone, Debug, PartialEq, Eq, Serialize)]
>>>>>>> 1687673b
pub struct Srcloc {
    pub file: Rc<String>,
    pub line: usize,
    pub col: usize,
    pub until: Option<Until>,
}

impl Display for Srcloc {
    fn fmt(&self, formatter: &mut std::fmt::Formatter<'_>) -> Result<(), std::fmt::Error> {
        match &self.until {
            None => formatter.write_str(&format!("{}({}):{}", self.file, self.line, self.col)),
            Some(u) => formatter.write_str(&format!(
                "{}({}):{}-{}({}):{}",
                self.file, self.line, self.col, self.file, u.line, u.col
            )),
        }
    }
}

impl Srcloc {
    /// Create a srcloc given a refcounted pointer to the filename (so they're
    /// always shareable) and the line number and column (1-based).
    pub fn new(name: Rc<String>, line: usize, col: usize) -> Self {
        Srcloc {
            file: name,
            line,
            col,
            until: None,
        }
    }

    /// Get the ending of the range as a Srcloc.  If there's no tail then
    /// it's also the beginning.
    pub fn ending(&self) -> Srcloc {
        if let Some(u) = &self.until {
            return Srcloc {
                file: self.file.clone(),
                line: u.line,
                col: u.col,
                until: None,
            };
        }
        self.clone()
    }

    /// Tell whether the srcloc overlaps another srcloc.  This is used by the
    /// language server to determine the target of an autocompletion or what
    /// form the cursor is in, among other things.
    pub fn overlap(&self, other: &Srcloc) -> bool {
        let mf: &String = self.file.borrow();
        let of: &String = other.file.borrow();
        if mf != of {
            return false;
        }

        if self.line == other.line && self.col == other.col {
            return true;
        }

        match (self.until.as_ref(), other.until.as_ref()) {
            (None, None) => self.line == other.line && self.col == other.col,
            (None, Some(_)) => other.overlap(self),
            (Some(self_until), None) => {
                if self.line < other.line && self_until.line > other.line {
                    return true;
                }
                // The case where we have len means we have only one line in the self srcloc.
                // In that case, we want to encompass other with our range (since it's singular).
                if let Some(len) = self.len() {
                    if self.line == other.line
                        && self.col <= other.col
                        && self.col + len >= other.col
                    {
                        return true;
                    }
                } else {
                    // In this case, we have match if other is on the same line as self and after
                    // self.col or on the same line as self_until and before col.
                    if self.line == other.line && self.col <= other.col
                        || self_until.line == other.line && self_until.col >= other.col
                    {
                        return true;
                    }
                }

                false
            }
            (Some(my_until), Some(their_until)) => {
                let self_start = Srcloc::new(self.file.clone(), self.line, self.col);
                let self_until = Srcloc::new(self.file.clone(), my_until.line, my_until.col);
                let other_start = Srcloc::new(self.file.clone(), other.line, other.col);
                let other_until = Srcloc::new(self.file.clone(), their_until.line, their_until.col);
                other.overlap(&self_start)
                    || other.overlap(&self_until)
                    || self.overlap(&other_start)
                    || self.overlap(&other_until)
            }
        }
    }

    /// Returns whether the srcloc identifies an empty range (re: clippy).
    /// Currently impossible.
    pub fn is_empty(&self) -> bool {
        false
    }

    /// Length of the string representation for the srcloc's range if it's on
    /// the same line.  Some thought is needed to know what we want for a range
    /// over lines.
    pub fn len(&self) -> Option<usize> {
        if let Some(self_until) = &self.until {
            if self_until.line != self.line {
                None
            } else {
                Some(self_until.col - self.col)
            }
        } else {
            Some(1)
        }
    }

    /// Create a srcloc that begins where this srcloc begins and ends at the given
    /// at the farther of the two range endings.
    pub fn ext(&self, other: &Srcloc) -> Srcloc {
        if other.file == self.file {
            combine_src_location(self, other)
        } else {
            self.clone()
        }
    }

    /// Given a u8 byte from a stream, figure out the next source location.
    /// Respects newline and tab.
    pub fn advance(&self, ch: u8) -> Srcloc {
        match ch as char {
            '\n' => Srcloc {
                file: self.file.clone(),
                col: 1,
                line: self.line + 1,
                until: self.until.clone(),
            },
            '\t' => {
                let next_tab = (self.col + 8) & !7;
                Srcloc {
                    file: self.file.clone(),
                    col: next_tab,
                    line: self.line,
                    until: self.until.clone(),
                }
            }
            _ => Srcloc {
                file: self.file.clone(),
                col: self.col + 1,
                line: self.line,
                until: self.until.clone(),
            },
        }
    }

    /// Given a filename, create a Srcloc that's logically at the beginning of
    /// that file.
    pub fn start(file: &str) -> Srcloc {
        Srcloc {
            file: Rc::new(file.to_string()),
            line: 1,
            col: 1,
            until: None,
        }
    }
}

/// Return the first character addressed by the srcloc.
pub fn src_location_min(a: &Srcloc) -> (usize, usize) {
    (a.line, a.col)
}

/// Return the last character addressed by the srcloc.
pub fn src_location_max(a: &Srcloc) -> (usize, usize) {
    match &a.until {
        None => (a.line, a.col + 1),
        Some(u) => (u.line, u.col),
    }
}

fn add_onto(x: &Srcloc, y: &Srcloc) -> Srcloc {
    Srcloc {
        file: x.file.clone(),
        line: x.line,
        col: x.col,
        until: Some(Until::from_pair(src_location_max(y))),
    }
}

/// Helper function for Srcloc::ext.
fn combine_src_location(a: &Srcloc, b: &Srcloc) -> Srcloc {
    match (a.line < b.line, a.line == b.line) {
        (true, _) => add_onto(a, b),
        (_, true) => match (a.col < b.col, a.col == b.col) {
            (true, _) => add_onto(a, b),
            (_, true) => a.clone(),
            _ => add_onto(b, a),
        },
        _ => add_onto(b, a),
    }
}<|MERGE_RESOLUTION|>--- conflicted
+++ resolved
@@ -2,15 +2,11 @@
 use std::fmt::Display;
 use std::rc::Rc;
 
-<<<<<<< HEAD
-#[derive(Clone, Debug, PartialEq, Eq)]
+use serde::Serialize;
+
 /// If a Srcloc identifies a range of characters in the source file, this
 /// identifies the tail of the range.
-=======
-use serde::Serialize;
-
 #[derive(Clone, Debug, PartialEq, Eq, Serialize)]
->>>>>>> 1687673b
 pub struct Until {
     pub line: usize,
     pub col: usize,
@@ -25,8 +21,6 @@
     }
 }
 
-<<<<<<< HEAD
-#[derive(Clone, Debug, PartialEq, Eq)]
 /// Specifies the coordinates of an object in a source file, including the file
 /// name.  The name is held by reference count so they can be held and cloned
 /// relatively freely.
@@ -36,9 +30,7 @@
 /// report errors precisely downstream in the compiler (for example, reporting
 /// the specific atom on which an attempt to do first or rest was made, deep in
 /// the compiler infra.
-=======
 #[derive(Clone, Debug, PartialEq, Eq, Serialize)]
->>>>>>> 1687673b
 pub struct Srcloc {
     pub file: Rc<String>,
     pub line: usize,
