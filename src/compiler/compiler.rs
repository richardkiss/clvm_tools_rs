use num_bigint::ToBigInt;
use std::borrow::Borrow;
use std::collections::{HashMap, HashSet};
use std::fs;
use std::path::PathBuf;
use std::rc::Rc;

use clvm_rs::allocator::Allocator;

use crate::classic::clvm::__type_compatibility__::{bi_one, bi_zero};
use crate::classic::clvm_tools::stages::stage_0::TRunProgram;
use crate::classic::clvm_tools::stages::stage_2::optimize::optimize_sexp;

use crate::compiler::clvm::{convert_from_clvm_rs, convert_to_clvm_rs, sha256tree};
use crate::compiler::codegen::codegen;
use crate::compiler::comptypes::{
    CompileErr, CompileForm, CompilerOpts, DefunData, HelperForm, PrimaryCodegen,
};
use crate::compiler::evaluate::{build_reflex_captures, Evaluator};
use crate::compiler::frontend::frontend;
use crate::compiler::prims;
use crate::compiler::runtypes::RunFailure;
use crate::compiler::sexp::{parse_sexp, SExp};
use crate::compiler::srcloc::Srcloc;
use crate::util::Number;

lazy_static! {
    pub static ref KNOWN_DIALECTS: HashMap<String, String> = {
        let mut known_dialects: HashMap<String, String> = HashMap::new();
        known_dialects.insert(
            "*standard-cl-21*".to_string(),
            indoc! {"(
           (defconstant *chialisp-version* 21)
        )"}
            .to_string(),
        );
        known_dialects.insert(
            "*standard-cl-22*".to_string(),
            indoc! {"(
           (defconstant *chialisp-version* 22)
        )"}
            .to_string(),
        );
        known_dialects.insert(
            "*strict*".to_string(),
            "( (defconstant *strict* 1) )".to_string(),
        );
        known_dialects
    };
    pub static ref STANDARD_MACROS: String = {
        indoc! {"(
            (defmacro if (A B C) (qq (a (i (unquote A) (com (unquote B)) (com (unquote C))) @)))
            (defmacro list ARGS
                            (defun compile-list
                                   (args)
                                   (if args
                                       (qq (c (unquote (f args))
                                             (unquote (compile-list (r args)))))
                                       ()))
                            (compile-list ARGS)
                    )
            (defun-inline / (A B) (f (divmod A B)))
            )
            "}
        .to_string()
    };
}

#[derive(Clone, Debug)]
pub struct DefaultCompilerOpts {
    pub include_dirs: Vec<String>,
    pub filename: String,
    pub compiler: Option<PrimaryCodegen>,
    pub in_defun: bool,
    pub stdenv: bool,
    pub optimize: bool,
    pub frontend_opt: bool,
    pub frontend_check_live: bool,
    pub start_env: Option<Rc<SExp>>,
    pub prim_map: Rc<HashMap<Vec<u8>, Rc<SExp>>>,
<<<<<<< HEAD
    pub strict: bool,
=======

    known_dialects: Rc<HashMap<String, String>>,
}

pub fn create_prim_map() -> Rc<HashMap<Vec<u8>, Rc<SExp>>> {
    let mut prim_map: HashMap<Vec<u8>, Rc<SExp>> = HashMap::new();

    for p in prims::prims() {
        prim_map.insert(p.0.clone(), Rc::new(p.1.clone()));
    }

    Rc::new(prim_map)
>>>>>>> a80bbcb0
}

fn fe_opt(
    allocator: &mut Allocator,
    runner: Rc<dyn TRunProgram>,
    opts: Rc<dyn CompilerOpts>,
    compileform: CompileForm,
) -> Result<CompileForm, CompileErr> {
    let mut compiler_helpers = compileform.helpers.clone();
    let mut used_names = HashSet::new();

    if !opts.in_defun() {
        for c in compileform.helpers.iter() {
            used_names.insert(c.name().clone());
        }

        for helper in (opts
            .compiler()
            .map(|c| c.orig_help)
            .unwrap_or_else(Vec::new))
        .iter()
        {
            if !used_names.contains(helper.name()) {
                compiler_helpers.push(helper.clone());
            }
        }
    }

    let evaluator = Evaluator::new(opts.clone(), runner.clone(), compiler_helpers.clone());
    let mut optimized_helpers: Vec<HelperForm> = Vec::new();
    for h in compiler_helpers.iter() {
        match h {
            HelperForm::Defun(inline, defun) => {
                let mut env = HashMap::new();
                build_reflex_captures(&mut env, defun.args.clone());
                let body_rc = evaluator.shrink_bodyform(
                    allocator,
                    defun.args.clone(),
                    &env,
                    defun.body.clone(),
                    true,
                )?;
                let new_helper = HelperForm::Defun(
                    *inline,
                    DefunData {
                        loc: defun.loc.clone(),
                        nl: defun.nl.clone(),
                        kw: defun.kw.clone(),
                        name: defun.name.clone(),
                        args: defun.args.clone(),
                        body: body_rc.clone(),
                    },
                );
                optimized_helpers.push(new_helper);
            }
            obj => {
                optimized_helpers.push(obj.clone());
            }
        }
    }
    let new_evaluator = Evaluator::new(opts.clone(), runner.clone(), optimized_helpers.clone());

    let shrunk = new_evaluator.shrink_bodyform(
        allocator,
        Rc::new(SExp::Nil(compileform.args.loc())),
        &HashMap::new(),
        compileform.exp.clone(),
        true,
    )?;

    Ok(CompileForm {
        loc: compileform.loc.clone(),
        include_forms: compileform.include_forms.clone(),
        args: compileform.args,
        helpers: optimized_helpers.clone(),
        exp: shrunk,
    })
}

pub fn compile_pre_forms(
    allocator: &mut Allocator,
    runner: Rc<dyn TRunProgram>,
    opts: Rc<dyn CompilerOpts>,
    pre_forms: &[Rc<SExp>],
    symbol_table: &mut HashMap<String, String>,
) -> Result<SExp, CompileErr> {
    let g = frontend(opts.clone(), pre_forms)?;
    let compileform = if opts.frontend_opt() {
        fe_opt(allocator, runner.clone(), opts.clone(), g)?
    } else {
        CompileForm {
            loc: g.loc.clone(),
            include_forms: g.include_forms.clone(),
            args: g.args.clone(),
            helpers: g.helpers.clone(), // optimized_helpers.clone(),
            exp: g.exp,
        }
    };
    codegen(allocator, runner, opts.clone(), &compileform, symbol_table)
}

pub fn compile_file(
    allocator: &mut Allocator,
    runner: Rc<dyn TRunProgram>,
    opts: Rc<dyn CompilerOpts>,
    content: &str,
    symbol_table: &mut HashMap<String, String>,
) -> Result<SExp, CompileErr> {
    let pre_forms = parse_sexp(Srcloc::start(&opts.filename()), content.bytes())
        .map_err(|e| CompileErr(e.0, e.1))?;

    compile_pre_forms(allocator, runner, opts, &pre_forms, symbol_table)
}

pub fn run_optimizer(
    allocator: &mut Allocator,
    runner: Rc<dyn TRunProgram>,
    r: Rc<SExp>,
) -> Result<Rc<SExp>, CompileErr> {
    let to_clvm_rs = convert_to_clvm_rs(allocator, r.clone())
        .map(|x| (r.loc(), x))
        .map_err(|e| match e {
            RunFailure::RunErr(l, e) => CompileErr(l, e),
            RunFailure::RunExn(s, e) => CompileErr(s, format!("exception {}\n", e)),
        })?;

    let optimized = optimize_sexp(allocator, to_clvm_rs.1, runner)
        .map_err(|e| CompileErr(to_clvm_rs.0.clone(), e.1))
        .map(|x| (to_clvm_rs.0, x))?;

    convert_from_clvm_rs(allocator, optimized.0, optimized.1).map_err(|e| match e {
        RunFailure::RunErr(l, e) => CompileErr(l, e),
        RunFailure::RunExn(s, e) => CompileErr(s, format!("exception {}\n", e)),
    })
}

impl CompilerOpts for DefaultCompilerOpts {
    fn filename(&self) -> String {
        self.filename.clone()
    }
    fn compiler(&self) -> Option<PrimaryCodegen> {
        self.compiler.clone()
    }
    fn in_defun(&self) -> bool {
        self.in_defun
    }
    fn stdenv(&self) -> bool {
        self.stdenv
    }
    fn optimize(&self) -> bool {
        self.optimize
    }
    fn frontend_opt(&self) -> bool {
        self.frontend_opt
    }
    fn frontend_check_live(&self) -> bool {
        self.frontend_check_live
    }
    fn start_env(&self) -> Option<Rc<SExp>> {
        self.start_env.clone()
    }
    fn prim_map(&self) -> Rc<HashMap<Vec<u8>, Rc<SExp>>> {
        self.prim_map.clone()
    }
    fn get_search_paths(&self) -> Vec<String> {
        self.include_dirs.clone()
    }
    fn get_strict(&self) -> bool {
        self.strict
    }

    fn set_search_paths(&self, dirs: &[String]) -> Rc<dyn CompilerOpts> {
        let mut copy = self.clone();
        copy.include_dirs = dirs.to_owned();
        Rc::new(copy)
    }
    fn set_in_defun(&self, new_in_defun: bool) -> Rc<dyn CompilerOpts> {
        let mut copy = self.clone();
        copy.in_defun = new_in_defun;
        Rc::new(copy)
    }
    fn set_stdenv(&self, new_stdenv: bool) -> Rc<dyn CompilerOpts> {
        let mut copy = self.clone();
        copy.stdenv = new_stdenv;
        Rc::new(copy)
    }
    fn set_optimize(&self, optimize: bool) -> Rc<dyn CompilerOpts> {
        let mut copy = self.clone();
        copy.optimize = optimize;
        Rc::new(copy)
    }
    fn set_frontend_opt(&self, optimize: bool) -> Rc<dyn CompilerOpts> {
        let mut copy = self.clone();
        copy.frontend_opt = optimize;
        Rc::new(copy)
    }
    fn set_frontend_check_live(&self, check: bool) -> Rc<dyn CompilerOpts> {
        let mut copy = self.clone();
        copy.frontend_check_live = check;
        Rc::new(copy)
    }
    fn set_compiler(&self, new_compiler: PrimaryCodegen) -> Rc<dyn CompilerOpts> {
        let mut copy = self.clone();
        copy.compiler = Some(new_compiler);
        Rc::new(copy)
    }
    fn set_start_env(&self, start_env: Option<Rc<SExp>>) -> Rc<dyn CompilerOpts> {
        let mut copy = self.clone();
        copy.start_env = start_env;
        Rc::new(copy)
    }
    fn set_strict(&self, strict: bool) -> Rc<dyn CompilerOpts> {
        let mut copy = self.clone();
        copy.strict = strict;
        Rc::new(copy)
    }

    fn read_new_file(
        &self,
        inc_from: String,
        filename: String,
    ) -> Result<(String, Vec<u8>), CompileErr> {
        if filename == "*macros*" {
            return Ok((filename, STANDARD_MACROS.clone().as_bytes().to_vec()));
        } else if let Some(content) = self.known_dialects.get(&filename) {
            return Ok((filename, content.as_bytes().to_vec()));
        }

        for dir in self.include_dirs.iter() {
            let mut p = PathBuf::from(dir);
            p.push(filename.clone());
            match fs::read(p.clone()) {
                Err(_e) => {
                    continue;
                }
                Ok(content) => {
                    return Ok((
                        p.to_str().map(|x| x.to_owned()).unwrap_or_else(|| filename),
                        content,
                    ));
                }
            }
        }
        Err(CompileErr(
            Srcloc::start(&inc_from),
            format!("could not find {} to include", filename),
        ))
    }
    fn compile_program(
        &self,
        allocator: &mut Allocator,
        runner: Rc<dyn TRunProgram>,
        sexp: Rc<SExp>,
        symbol_table: &mut HashMap<String, String>,
    ) -> Result<SExp, CompileErr> {
        let me = Rc::new(self.clone());
        compile_pre_forms(allocator, runner, me, &[sexp], symbol_table)
    }
}

impl DefaultCompilerOpts {
    pub fn new(filename: &str) -> DefaultCompilerOpts {
        DefaultCompilerOpts {
            include_dirs: vec![".".to_string()],
            filename: filename.to_string(),
            compiler: None,
            in_defun: false,
            stdenv: true,
            optimize: false,
            frontend_opt: false,
            frontend_check_live: true,
            start_env: None,
<<<<<<< HEAD
            prim_map: Rc::new(prim_map),
            strict: false,
=======
            prim_map: create_prim_map(),
            known_dialects: Rc::new(KNOWN_DIALECTS.clone()),
>>>>>>> a80bbcb0
        }
    }
}

fn path_to_function_inner(
    program: Rc<SExp>,
    hash: &[u8],
    path_mask: Number,
    current_path: Number,
) -> Option<Number> {
    let nextpath = path_mask.clone() * 2_i32.to_bigint().unwrap();
    match program.borrow() {
        SExp::Cons(_, a, b) => {
            path_to_function_inner(a.clone(), hash, nextpath.clone(), current_path.clone())
                .map(Some)
                .unwrap_or_else(|| {
                    path_to_function_inner(
                        b.clone(),
                        hash,
                        nextpath.clone(),
                        current_path.clone() + path_mask.clone(),
                    )
                    .map(Some)
                    .unwrap_or_else(|| {
                        let current_hash = sha256tree(program.clone());
                        if current_hash == hash {
                            Some(current_path + path_mask)
                        } else {
                            None
                        }
                    })
                })
        }
        _ => {
            let current_hash = sha256tree(program.clone());
            if current_hash == hash {
                Some(current_path + path_mask)
            } else {
                None
            }
        }
    }
}

pub fn path_to_function(program: Rc<SExp>, hash: &[u8]) -> Option<Number> {
    path_to_function_inner(program, hash, bi_one(), bi_zero())
}

fn op2(op: u32, code: Rc<SExp>, env: Rc<SExp>) -> Rc<SExp> {
    Rc::new(SExp::Cons(
        code.loc(),
        Rc::new(SExp::Integer(env.loc(), op.to_bigint().unwrap())),
        Rc::new(SExp::Cons(
            code.loc(),
            code.clone(),
            Rc::new(SExp::Cons(
                env.loc(),
                env.clone(),
                Rc::new(SExp::Nil(code.loc())),
            )),
        )),
    ))
}

fn quoted(env: Rc<SExp>) -> Rc<SExp> {
    Rc::new(SExp::Cons(
        env.loc(),
        Rc::new(SExp::Integer(env.loc(), bi_one())),
        env.clone(),
    ))
}

fn apply(code: Rc<SExp>, env: Rc<SExp>) -> Rc<SExp> {
    op2(2, code, env)
}

fn cons(f: Rc<SExp>, r: Rc<SExp>) -> Rc<SExp> {
    op2(4, f, r)
}

// compose (a (a path env) (c env 1))
pub fn rewrite_in_program(path: Number, env: Rc<SExp>) -> Rc<SExp> {
    apply(
        apply(
            // Env comes quoted, so divide by 2
            quoted(Rc::new(SExp::Integer(env.loc(), path / 2))),
            env.clone(),
        ),
        cons(env.clone(), Rc::new(SExp::Integer(env.loc(), bi_one()))),
    )
}

pub fn is_operator(op: u32, atom: &SExp) -> bool {
    match atom.to_bigint() {
        Some(n) => n == op.to_bigint().unwrap(),
        None => false,
    }
}

pub fn is_whole_env(atom: &SExp) -> bool {
    is_operator(1, atom)
}
pub fn is_apply(atom: &SExp) -> bool {
    is_operator(2, atom)
}
pub fn is_cons(atom: &SExp) -> bool {
    is_operator(4, atom)
}

// Extracts the environment from a clvm program that contains one.
// The usual form of a program to analyze is:
// (2 main (4 env 1))
pub fn extract_program_and_env(program: Rc<SExp>) -> Option<(Rc<SExp>, Rc<SExp>)> {
    // Most programs have apply as a toplevel form.  If we don't then it's
    // a form we don't understand.
    match program.proper_list() {
        Some(lst) => {
            if lst.len() != 3 {
                return None;
            }

            match (is_apply(&lst[0]), lst[1].borrow(), lst[2].proper_list()) {
                (true, real_program, Some(cexp)) => {
                    if cexp.len() != 3 || !is_cons(&cexp[0]) || !is_whole_env(&cexp[2]) {
                        None
                    } else {
                        Some((Rc::new(real_program.clone()), Rc::new(cexp[1].clone())))
                    }
                }
                _ => None,
            }
        }
        _ => None,
    }
}

pub fn is_at_capture(head: Rc<SExp>, rest: Rc<SExp>) -> Option<(Vec<u8>, Rc<SExp>)> {
    rest.proper_list().and_then(|l| {
        if l.len() != 2 {
            return None;
        }
        if let (SExp::Atom(_, a), SExp::Atom(_, cap)) = (head.borrow(), l[0].borrow()) {
            if a == &vec![b'@'] {
                return Some((cap.clone(), Rc::new(l[1].clone())));
            }
        }

        None
    })
}<|MERGE_RESOLUTION|>--- conflicted
+++ resolved
@@ -78,9 +78,7 @@
     pub frontend_check_live: bool,
     pub start_env: Option<Rc<SExp>>,
     pub prim_map: Rc<HashMap<Vec<u8>, Rc<SExp>>>,
-<<<<<<< HEAD
     pub strict: bool,
-=======
 
     known_dialects: Rc<HashMap<String, String>>,
 }
@@ -93,7 +91,6 @@
     }
 
     Rc::new(prim_map)
->>>>>>> a80bbcb0
 }
 
 fn fe_opt(
@@ -366,13 +363,9 @@
             frontend_opt: false,
             frontend_check_live: true,
             start_env: None,
-<<<<<<< HEAD
-            prim_map: Rc::new(prim_map),
             strict: false,
-=======
             prim_map: create_prim_map(),
             known_dialects: Rc::new(KNOWN_DIALECTS.clone()),
->>>>>>> a80bbcb0
         }
     }
 }
