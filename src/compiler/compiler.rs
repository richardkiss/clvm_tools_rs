--- conflicted
+++ resolved
@@ -43,8 +43,6 @@
         );
         known_dialects
     };
-<<<<<<< HEAD
-=======
     pub static ref STANDARD_MACROS: String = {
         indoc! {"(
             (defmacro if (A B C) (qq (a (i (unquote A) (com (unquote B)) (com (unquote C))) @)))
@@ -62,7 +60,6 @@
             "}
         .to_string()
     };
->>>>>>> a906897d
 }
 
 #[derive(Clone, Debug)]
@@ -77,6 +74,8 @@
     pub frontend_check_live: bool,
     pub start_env: Option<Rc<SExp>>,
     pub prim_map: Rc<HashMap<Vec<u8>, Rc<SExp>>>,
+
+    known_dialects: Rc<HashMap<String, String>>,
 }
 
 pub fn create_prim_map() -> Rc<HashMap<Vec<u8>, Rc<SExp>>> {
@@ -302,29 +301,9 @@
         filename: String,
     ) -> Result<(String, Vec<u8>), CompileErr> {
         if filename == "*macros*" {
-<<<<<<< HEAD
-            let macros = indoc! {"(
-            (defmacro if (A B C) (qq (a (i (unquote A) (com (unquote B)) (com (unquote C))) @)))
-            (defmacro list ARGS
-                            (defun compile-list
-                                   (args)
-                                   (if args
-                                       (qq (c (unquote (f args))
-                                             (unquote (compile-list (r args)))))
-                                       ()))
-                            (compile-list ARGS)
-                    )
-            (defun-inline / (A B) (f (divmod A B)))
-            )
-            "};
-            return Ok((filename, macros.as_bytes().to_vec()));
-        } else if let Some(content) = KNOWN_DIALECTS.get(&filename) {
+            return Ok((filename, STANDARD_MACROS.clone().as_bytes().to_vec()));
+        } else if let Some(content) = self.known_dialects.get(&filename) {
             return Ok((filename, content.as_bytes().to_vec()));
-=======
-            return Ok((filename, STANDARD_MACROS.clone()));
-        } else if let Some(content) = self.known_dialects.get(&filename) {
-            return Ok((filename, content.to_string()));
->>>>>>> a906897d
         }
 
         for dir in self.include_dirs.iter() {
@@ -361,15 +340,6 @@
 
 impl DefaultCompilerOpts {
     pub fn new(filename: &str) -> DefaultCompilerOpts {
-<<<<<<< HEAD
-        let mut prim_map = HashMap::new();
-
-        for p in prims::prims() {
-            prim_map.insert(p.0.clone(), Rc::new(p.1.clone()));
-        }
-
-=======
->>>>>>> a906897d
         DefaultCompilerOpts {
             include_dirs: vec![".".to_string()],
             filename: filename.to_string(),
@@ -380,12 +350,8 @@
             frontend_opt: false,
             frontend_check_live: true,
             start_env: None,
-<<<<<<< HEAD
-            prim_map: Rc::new(prim_map),
-=======
             prim_map: create_prim_map(),
             known_dialects: Rc::new(KNOWN_DIALECTS.clone()),
->>>>>>> a906897d
         }
     }
 }
