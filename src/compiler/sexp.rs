#[cfg(test)]
use rand::distributions::Standard;
#[cfg(test)]
use rand::prelude::Distribution;
#[cfg(test)]
use rand::Rng;

use std::borrow::Borrow;
use std::fmt::Display;
use std::hash::{Hash, Hasher};
use std::rc::Rc;
use std::string::String;

use binascii::{bin2hex, hex2bin};
use num_traits::{zero, Num};

use crate::classic::clvm::__type_compatibility__::{bi_zero, Bytes, BytesFromType};
use crate::classic::clvm::casts::{bigint_from_bytes, bigint_to_bytes_clvm, TConvertOption};
use crate::compiler::prims::prims;
use crate::compiler::srcloc::Srcloc;
use crate::util::{number_from_u8, u8_from_number, Number};

pub const MAX_SEXP_COST: usize = 15;

// Compiler view of SExp
#[derive(Clone, Debug)]
pub enum SExp {
    Nil(Srcloc),
    Cons(Srcloc, Rc<SExp>, Rc<SExp>),
    Integer(Srcloc, Number),
    QuotedString(Srcloc, u8, Vec<u8>),
    Atom(Srcloc, Vec<u8>),
}

#[cfg(test)]
pub fn random_atom_name<R: Rng + ?Sized>(rng: &mut R, min_size: usize) -> Vec<u8> {
    let mut bytevec: Vec<u8> = Vec::new();
    let mut len = 0;
    loop {
        let mut n: u8 = rng.gen();
        n %= 40;
        len += 1;
        if n < 26 || len < min_size {
            bytevec.push((n % 26) + 97); // lowercase a
        } else {
            break;
        }
    }
    bytevec
}

#[cfg(test)]
pub fn random_atom<R: Rng + ?Sized>(rng: &mut R) -> SExp {
    SExp::Atom(Srcloc::start("*rng*"), random_atom_name(rng, 1))
}

#[cfg(test)]
pub fn random_sexp<R: Rng + ?Sized>(rng: &mut R, remaining: usize) -> SExp {
    if remaining < 2 {
        random_atom(rng)
    } else {
        let loc = || Srcloc::start("*rng*");
        let alternative: usize = rng.gen_range(0..=2);
        match alternative {
            0 => {
                // list
                let length = rng.gen_range(1..=remaining);
                let costs = vec![remaining / length; length];
<<<<<<< HEAD
                let random_vec: Vec<Rc<SExp>> =
                    costs
                        .iter()
                        .map(|c| Rc::new(random_sexp(rng, *c)))
                        .collect();
                enlist( loc(), &random_vec)
=======
                let collected_list: Vec<Rc<SExp>> = costs
                    .iter()
                    .map(|c| Rc::new(random_sexp(rng, *c)))
                    .collect();
                enlist(loc(), &collected_list)
>>>>>>> 4dd164aa
            }
            1 => {
                // cons
                let left_cost = rng.gen_range(1..=remaining);
                let right_cost = remaining - left_cost;
                SExp::Cons(
                    loc(),
                    Rc::new(random_sexp(rng, left_cost)),
                    Rc::new(random_sexp(rng, right_cost)),
                )
            }
            _ => {
                // atom
                random_atom(rng)
            }
        }
    }
}

// Thanks: https://stackoverflow.com/questions/48490049/how-do-i-choose-a-random-value-from-an-enum
#[cfg(test)]
impl Distribution<SExp> for Standard {
    fn sample<R: Rng + ?Sized>(&self, rng: &mut R) -> SExp {
        random_sexp(rng, MAX_SEXP_COST)
    }
}

impl Eq for SExp {}

impl PartialEq for SExp {
    fn eq(&self, other: &Self) -> bool {
        self.equal_to(other)
    }
}

impl Display for SExp {
    fn fmt(&self, formatter: &mut std::fmt::Formatter<'_>) -> Result<(), std::fmt::Error> {
        match self {
            SExp::Nil(_) => {
                formatter.write_str("()")?;
            }
            SExp::Cons(_, a, b) => {
                formatter.write_str("(")?;
                formatter.write_str(&list_no_parens(a, b))?;
                formatter.write_str(")")?;
            }
            SExp::Integer(_, v) => {
                formatter.write_str(&v.to_string())?;
            }
            SExp::QuotedString(_, q, s) => {
                if printable(s) {
                    formatter.write_str("\"")?;
                    formatter.write_str(&escape_quote(*q, s))?;
                    formatter.write_str("\"")?;
                } else {
                    let vlen = s.len() * 2;
                    let mut outbuf = vec![0; vlen];
                    bin2hex(s, &mut outbuf).map_err(|_e| std::fmt::Error::default())?;
                    formatter.write_str("0x")?;
                    formatter.write_str(
                        std::str::from_utf8(&outbuf).expect("only hex digits expected"),
                    )?;
                }
            }
            SExp::Atom(l, a) => {
                if a.is_empty() {
                    formatter.write_str("()")?;
                } else if printable(a) {
                    formatter.write_str(&decode_string(a))?;
                } else {
                    formatter
                        .write_str(&SExp::Integer(l.clone(), number_from_u8(a)).to_string())?;
                }
            }
        }

        Ok(())
    }
}

impl Hash for SExp {
    fn hash<H>(&self, state: &mut H)
    where
        H: Hasher,
    {
        match self {
            SExp::Nil(l) => {
                SExp::Atom(l.clone(), Vec::new()).hash(state);
            }
            SExp::Cons(_, a, b) => {
                a.hash(state);
                b.hash(state);
            }
            SExp::Atom(_, a) => {
                a.hash(state);
            }
            SExp::QuotedString(_, _, a) => {
                a.hash(state);
            }
            SExp::Integer(_, i) => {
                u8_from_number(i.clone()).hash(state);
            }
        }
    }
}

fn make_cons(a: Rc<SExp>, b: Rc<SExp>) -> SExp {
    SExp::Cons(a.loc().ext(&b.loc()), a.clone(), b.clone())
}

#[derive(Debug)]
enum SExpParseState {
    Empty,
    CommentText(Srcloc, Vec<u8>),
    Bareword(Srcloc, Vec<u8>),
    QuotedText(Srcloc, u8, Vec<u8>),
    QuotedEscaped(Srcloc, u8, Vec<u8>),
    OpenList(Srcloc),
    ParsingList(Srcloc, Rc<SExpParseState>, Vec<Rc<SExp>>),
    TermList(Srcloc, Rc<SExpParseState>, Vec<Rc<SExp>>),
}

#[derive(Debug)]
enum SExpParseResult {
    Resume(SExpParseState),
    Emit(Rc<SExp>, SExpParseState),
    Error(Srcloc, String),
}

#[derive(Debug)]
enum Integral {
    Decimal,
    Hex,
    NotIntegralValue,
}

fn is_hex(s: &[u8]) -> bool {
    s.len() >= 2 && s[0] == b'0' && s[1] == b'x'
}

fn is_dec(s: &[u8]) -> bool {
    let mut first = true;
    let mut dec = true;

    for ch in s {
        if first && *ch == b'-' {
            // Nothing
        } else if !(*ch >= b'0' && *ch <= b'9') {
            dec = false;
            break;
        }
        first = false;
    }

    dec && *s != vec![b'-']
}

fn matches_integral(s: &[u8]) -> Integral {
    if is_hex(s) {
        Integral::Hex
    } else if is_dec(s) {
        Integral::Decimal
    } else {
        Integral::NotIntegralValue
    }
}

fn normalize_int(v: Vec<u8>, base: u32) -> Number {
    let s = Bytes::new(Some(BytesFromType::Raw(v))).decode();
    Number::from_str_radix(&s, base).unwrap()
}

// Hex values are _not_ numbers, they're byte strings expressed in hexadecimal
// while they correspond numerically, integral constants are byte-padded to the
// left to retain their sign and hex constants are considered unsigned so _not_
// padded.
fn from_hex(l: Srcloc, v: &[u8]) -> SExp {
    let mut result = vec![0; (v.len() - 2) / 2];
    hex2bin(&v[2..], &mut result).expect("should convert from hex");
    SExp::QuotedString(l, b'"', result)
}

fn make_atom(l: Srcloc, v: Vec<u8>) -> SExp {
    let alen = v.len();
    if alen > 1 && v[0] == b'#' {
        // Search prims for appropriate primitive
        let want_name = v[1..].to_vec();
        for p in prims() {
            if want_name == p.0 {
                return p.1;
            }
        }

        // Fallback (probably)
        SExp::Atom(l, v[1..].to_vec())
    } else {
        match matches_integral(&v) {
            Integral::Hex => from_hex(l, &v),
            Integral::Decimal => {
                let intval = normalize_int(v, 10);
                if intval == bi_zero() {
                    SExp::Nil(l)
                } else {
                    SExp::Integer(l, intval)
                }
            }
            Integral::NotIntegralValue => SExp::Atom(l, v),
        }
    }
}

pub fn enlist(l: Srcloc, v: &[Rc<SExp>]) -> SExp {
    let mut result = SExp::Nil(l);
    for i_reverse in 0..v.len() {
        let i = v.len() - i_reverse - 1;
        result = make_cons(v[i].clone(), Rc::new(result));
    }
    result
}

fn emit(a: Rc<SExp>, p: SExpParseState) -> SExpParseResult {
    SExpParseResult::Emit(a, p)
}

fn error(l: Srcloc, t: &str) -> SExpParseResult {
    SExpParseResult::Error(l, t.to_string())
}

fn resume(p: SExpParseState) -> SExpParseResult {
    SExpParseResult::Resume(p)
}

fn escape_quote(q: u8, s: &[u8]) -> String {
    let mut res: Vec<char> = Vec::new();
    let _: Vec<()> = s
        .iter()
        .map(|ch| {
            if *ch == q as u8 {
                res.push('\\');
            }
            res.push(*ch as char);
        })
        .collect();
    res.into_iter().collect()
}

fn list_no_parens(a: &SExp, b: &SExp) -> String {
    if b.nilp() {
        a.to_string()
    } else {
        match b {
            SExp::Cons(_, b, c) => a.to_string() + " " + &list_no_parens(b, c),
            _ => a.to_string() + " . " + &b.to_string(),
        }
    }
}

pub fn decode_string(v: &[u8]) -> String {
    return String::from_utf8_lossy(v).as_ref().to_string();
}

pub fn printable(a: &[u8]) -> bool {
    for ch in a.iter() {
        if (*ch as char).is_control() || !(*ch as char).is_ascii() {
            return false;
        }
    }

    true
}

impl SExp {
    pub fn loc(&self) -> Srcloc {
        match self {
            SExp::Nil(l) => l.clone(),
            SExp::Cons(l, _, _) => l.clone(),
            SExp::Integer(l, _) => l.clone(),
            SExp::QuotedString(l, _, _) => l.clone(),
            SExp::Atom(l, _) => l.clone(),
        }
    }

    pub fn with_loc(&self, loc: Srcloc) -> SExp {
        match self {
            SExp::Nil(_) => SExp::Nil(loc),
            SExp::Cons(_, a, b) => SExp::Cons(loc, a.clone(), b.clone()),
            SExp::Integer(_, i) => SExp::Integer(loc, i.clone()),
            SExp::QuotedString(_, q, s) => SExp::QuotedString(loc, *q, s.clone()),
            SExp::Atom(_, a) => SExp::Atom(loc, a.clone()),
        }
    }

    pub fn atom_from_string(loc: Srcloc, s: &str) -> SExp {
        SExp::Atom(loc, s.as_bytes().to_vec())
    }

    pub fn atom_from_vec(loc: Srcloc, s: &[u8]) -> SExp {
        SExp::Atom(loc, s.to_vec())
    }

    pub fn quoted_from_string(loc: Srcloc, s: &str) -> SExp {
        SExp::QuotedString(loc, b'\"', s.as_bytes().to_vec())
    }

    pub fn nilp(&self) -> bool {
        let bizero: Number = zero();
        match self {
            SExp::Nil(_) => true,
            SExp::QuotedString(_, _, v) => v.is_empty(),
            SExp::Integer(_, i) => *i == bizero,
            SExp::Atom(_, a) => a.is_empty(),
            _ => false,
        }
    }

    pub fn listp(&self) -> bool {
        matches!(self, SExp::Nil(_) | SExp::Cons(_, _, _))
    }

    pub fn cons_fst(&self) -> Rc<SExp> {
        match self {
            SExp::Cons(_, a, _) => a.clone(),
            _ => Rc::new(SExp::Nil(self.loc())),
        }
    }

    pub fn cons_snd(&self) -> Rc<SExp> {
        match self {
            SExp::Cons(_, _, b) => b.clone(),
            _ => Rc::new(SExp::Nil(self.loc())),
        }
    }

    pub fn encode_mut(&self, v: &mut Vec<u8>) {
        match self {
            SExp::Nil(_) => v.push(0x80),
            SExp::Cons(_, a, b) => {
                v.push(0xff);
                a.encode_mut(v);
                b.encode_mut(v);
            }
            SExp::Integer(_, i) => {
                let mut bi_bytes = bigint_to_bytes_clvm(i).data().to_vec();

                v.append(&mut bi_bytes);
            }
            SExp::QuotedString(l, _, s) => {
                SExp::Integer(l.clone(), number_from_u8(s)).encode_mut(v);
            }
            SExp::Atom(l, a) => {
                SExp::Integer(l.clone(), number_from_u8(a)).encode_mut(v);
            }
        }
    }

    pub fn encode(&self) -> Vec<u8> {
        let mut v: Vec<u8> = Vec::new();
        self.encode_mut(&mut v);
        v
    }

    pub fn to_bigint(&self) -> Option<Number> {
        match self {
            SExp::Nil(_) => Some(zero()),
            SExp::Integer(_, v) => Some(v.clone()),
            SExp::QuotedString(_, _, v) => Some(bigint_from_bytes(
                &Bytes::new(Some(BytesFromType::Raw(v.to_vec()))),
                Some(TConvertOption { signed: true }),
            )),
            SExp::Atom(_, v) => Some(bigint_from_bytes(
                &Bytes::new(Some(BytesFromType::Raw(v.to_vec()))),
                Some(TConvertOption { signed: true }),
            )),
            _ => None,
        }
    }

    pub fn atomize(&self) -> SExp {
        match self {
            SExp::Integer(l, i) => SExp::Atom(l.clone(), u8_from_number(i.clone())),
            SExp::QuotedString(l, _, a) => SExp::Atom(l.clone(), a.clone()),
            _ => self.clone(),
        }
    }

    pub fn equal_to(&self, other: &SExp) -> bool {
        if self.nilp() && other.nilp() {
            true
        } else if self.nilp() || other.nilp() {
            false
        } else {
            match (self, other) {
                (SExp::Cons(_, r, s), SExp::Cons(_, t, u)) => r.equal_to(t) && s.equal_to(u),
                (SExp::Cons(_, _, _), _) => false,
                (_, SExp::Cons(_, _, _)) => false,
                (SExp::Integer(l, a), b) => SExp::Atom(l.clone(), u8_from_number(a.clone())) == *b,
                (SExp::QuotedString(l, _, a), b) => SExp::Atom(l.clone(), a.clone()) == *b,
                (SExp::Nil(l), b) => SExp::Atom(l.clone(), Vec::new()) == *b,
                (SExp::Atom(_, _), SExp::Integer(_, _)) => other == self,
                (SExp::Atom(_, _), SExp::QuotedString(_, _, _)) => other == self,
                (SExp::Atom(_, _), SExp::Nil(_)) => other == self,
                (SExp::Atom(_, a), SExp::Atom(_, b)) => a == b,
            }
        }
    }

    pub fn proper_list(&self) -> Option<Vec<SExp>> {
        let mut res = Vec::new();
        let mut track = Rc::new(self.clone());

        loop {
            if track.nilp() {
                return Some(res);
            } else {
                match track.borrow() {
                    SExp::Cons(_, l, r) => {
                        let borrowed: &SExp = l.borrow();
                        let cloned: SExp = borrowed.clone();
                        res.push(cloned);
                        track = r.clone();
                    }
                    _ => {
                        return None;
                    }
                }
            }
        }
    }

    pub fn get_number(&self) -> Result<Number, (Srcloc, String)> {
        match self {
            SExp::Integer(_, i) => Ok(i.clone()),
            SExp::Atom(_, v) => Ok(number_from_u8(v)),
            SExp::QuotedString(_, _, v) => Ok(number_from_u8(v)),
            SExp::Nil(_) => Ok(bi_zero()),
            _ => Err((self.loc(), format!("wanted atom got cons cell {}", self))),
        }
    }
}

fn parse_sexp_step(loc: Srcloc, p: &SExpParseState, this_char: u8) -> SExpParseResult {
    match p {
        SExpParseState::Empty => match this_char as char {
            '(' => resume(SExpParseState::OpenList(loc)),
            '\n' => resume(SExpParseState::Empty),
            ';' => resume(SExpParseState::CommentText(loc, Vec::new())),
            ')' => error(loc, "Too many close parens"),
            '"' => resume(SExpParseState::QuotedText(loc, b'"', Vec::new())),
            '\'' => resume(SExpParseState::QuotedText(loc, b'\'', Vec::new())),
            ch => {
                if char::is_whitespace(ch) {
                    resume(SExpParseState::Empty)
                } else {
                    resume(SExpParseState::Bareword(loc, vec![this_char]))
                }
            }
        },
        SExpParseState::CommentText(pl, t) => match this_char as char {
            '\r' => resume(SExpParseState::CommentText(pl.clone(), t.to_vec())),
            '\n' => resume(SExpParseState::Empty),
            _ => {
                let mut tcopy = t.to_vec();
                tcopy.push(this_char);
                resume(SExpParseState::CommentText(pl.ext(&loc), tcopy))
            }
        },
        SExpParseState::Bareword(pl, a) => {
            if char::is_whitespace(this_char as char) {
                emit(
                    Rc::new(make_atom(pl.clone(), a.to_vec())),
                    SExpParseState::Empty,
                )
            } else {
                let mut acopy = a.to_vec();
                acopy.push(this_char);
                resume(SExpParseState::Bareword(pl.ext(&loc), acopy))
            }
        }
        SExpParseState::QuotedText(pl, term, t) => {
            if this_char == b'\\' {
                resume(SExpParseState::QuotedEscaped(pl.clone(), *term, t.to_vec()))
            } else if this_char == *term {
                emit(
                    Rc::new(SExp::QuotedString(pl.ext(&loc), *term, t.to_vec())),
                    SExpParseState::Empty,
                )
            } else {
                let mut tcopy = t.to_vec();
                tcopy.push(this_char);
                resume(SExpParseState::QuotedText(pl.clone(), *term, tcopy))
            }
        }
        SExpParseState::QuotedEscaped(pl, term, t) => {
            let mut tcopy = t.to_vec();
            tcopy.push(this_char);
            resume(SExpParseState::QuotedText(pl.clone(), *term, tcopy))
        }
        SExpParseState::OpenList(pl) => match this_char as char {
            ')' => emit(Rc::new(SExp::Nil(pl.ext(&loc))), SExpParseState::Empty),
            '.' => error(loc, "Dot can't appear directly after begin paren"),
            _ => match parse_sexp_step(loc.clone(), &SExpParseState::Empty, this_char) {
                SExpParseResult::Emit(o, p) => resume(SExpParseState::ParsingList(
                    pl.ext(&loc),
                    Rc::new(p),
                    vec![o],
                )),
                SExpParseResult::Resume(p) => resume(SExpParseState::ParsingList(
                    pl.ext(&loc),
                    Rc::new(p),
                    Vec::new(),
                )),
                SExpParseResult::Error(l, e) => SExpParseResult::Error(l, e),
            },
        },
        SExpParseState::ParsingList(pl, pp, list_content) => {
            match (this_char as char, pp.borrow()) {
                ('.', SExpParseState::Empty) => resume(SExpParseState::TermList(
                    pl.ext(&loc),
                    Rc::new(SExpParseState::Empty),
                    list_content.to_vec(),
                )),
                (')', SExpParseState::Empty) => emit(
                    Rc::new(enlist(pl.clone(), list_content)),
                    SExpParseState::Empty,
                ),
                (')', SExpParseState::Bareword(l, t)) => {
                    let parsed_atom = make_atom(l.clone(), t.to_vec());
                    let mut updated_list = list_content.to_vec();
                    updated_list.push(Rc::new(parsed_atom));
                    emit(
                        Rc::new(enlist(pl.clone(), &updated_list)),
                        SExpParseState::Empty,
                    )
                }
                (_, _) => match parse_sexp_step(loc.clone(), pp.borrow(), this_char) {
                    SExpParseResult::Emit(o, p) => {
                        let mut list_copy = list_content.clone();
                        list_copy.push(o);
                        let result =
                            SExpParseState::ParsingList(pl.ext(&loc), Rc::new(p), list_copy);
                        resume(result)
                    }
                    SExpParseResult::Resume(rp) => resume(SExpParseState::ParsingList(
                        pl.ext(&loc),
                        Rc::new(rp),
                        list_content.to_vec(),
                    )),
                    SExpParseResult::Error(l, e) => SExpParseResult::Error(l, e),
                },
            }
        }
        SExpParseState::TermList(pl, pp, list_content) => match (this_char as char, pp.borrow()) {
            ('.', SExpParseState::Empty) => {
                error(loc, "Multiple dots in list notation are illegal")
            }
            (')', SExpParseState::Empty) => {
                if list_content.len() == 1 {
                    emit(list_content[0].clone(), SExpParseState::Empty)
                } else {
                    emit(
                        Rc::new(enlist(pl.clone(), list_content)),
                        SExpParseState::Empty,
                    )
                }
            }
            (')', SExpParseState::Bareword(l, t)) => {
                let parsed_atom = make_atom(l.clone(), t.to_vec());
                let mut list_copy = list_content.to_vec();
                match list_copy.pop() {
                    Some(v) => {
                        let new_tail = make_cons(v, Rc::new(parsed_atom));
                        if list_copy.is_empty() {
                            emit(Rc::new(new_tail), SExpParseState::Empty)
                        } else {
                            list_copy.push(Rc::new(new_tail));
                            let new_list = enlist(pl.ext(l), &list_copy);
                            emit(Rc::new(new_list), SExpParseState::Empty)
                        }
                    }
                    None => error(loc, "Dot as first element of list?"),
                }
            }
            (_, _) => match parse_sexp_step(loc.clone(), pp.borrow(), this_char) {
                SExpParseResult::Emit(o, p) => {
                    let mut list_copy = list_content.to_vec();
                    match list_copy.pop() {
                        Some(v) => {
                            let new_tail = make_cons(v, o);
                            list_copy.push(Rc::new(new_tail));
                            resume(SExpParseState::TermList(
                                pl.ext(&loc),
                                Rc::new(p),
                                list_copy,
                            ))
                        }
                        None => error(loc, "Dot as first element of list?"),
                    }
                }
                SExpParseResult::Resume(p) => resume(SExpParseState::TermList(
                    pl.ext(&loc),
                    Rc::new(p),
                    list_content.to_vec(),
                )),
                SExpParseResult::Error(l, e) => SExpParseResult::Error(l, e),
            },
        },
    }
}

fn parse_sexp_inner<I>(
    mut start: Srcloc,
    mut parse_state: SExpParseState,
    s: I,
) -> Result<Vec<Rc<SExp>>, (Srcloc, String)>
where
    I: Iterator<Item = u8>,
{
    let mut res = Vec::new();

    for this_char in s {
        let next_location = start.clone().advance(this_char);

        match parse_sexp_step(start.clone(), parse_state.borrow(), this_char) {
            SExpParseResult::Error(l, e) => {
                return Err((l, e));
            }
            SExpParseResult::Resume(new_parse_state) => {
                start = next_location;
                parse_state = new_parse_state;
            }
            SExpParseResult::Emit(o, new_parse_state) => {
                start = next_location;
                parse_state = new_parse_state;
                res.push(o);
            }
        }
    }

    match parse_state {
        SExpParseState::Empty => Ok(res),
        SExpParseState::Bareword(l, t) => Ok(vec![Rc::new(make_atom(l, t))]),
        SExpParseState::CommentText(_, _) => Ok(res),
        SExpParseState::QuotedText(l, _, _) => Err((l, "unterminated quoted string".to_string())),
        SExpParseState::QuotedEscaped(l, _, _) => {
            Err((l, "unterminated quoted string with escape".to_string()))
        }
        SExpParseState::OpenList(l) => Err((l, "Unterminated list (empty)".to_string())),
        SExpParseState::ParsingList(l, _, _) => Err((l, "Unterminated mid list".to_string())),
        SExpParseState::TermList(l, _, _) => Err((l, "Unterminated tail list".to_string())),
    }
}

pub fn parse_sexp<I>(start: Srcloc, input: I) -> Result<Vec<Rc<SExp>>, (Srcloc, String)>
where
    I: Iterator<Item = u8>,
{
    parse_sexp_inner(start, SExpParseState::Empty, input)
}<|MERGE_RESOLUTION|>--- conflicted
+++ resolved
@@ -66,20 +66,11 @@
                 // list
                 let length = rng.gen_range(1..=remaining);
                 let costs = vec![remaining / length; length];
-<<<<<<< HEAD
-                let random_vec: Vec<Rc<SExp>> =
-                    costs
-                        .iter()
-                        .map(|c| Rc::new(random_sexp(rng, *c)))
-                        .collect();
-                enlist( loc(), &random_vec)
-=======
                 let collected_list: Vec<Rc<SExp>> = costs
                     .iter()
                     .map(|c| Rc::new(random_sexp(rng, *c)))
                     .collect();
                 enlist(loc(), &collected_list)
->>>>>>> 4dd164aa
             }
             1 => {
                 // cons
