--- conflicted
+++ resolved
@@ -600,16 +600,7 @@
             macro_args = Rc::new(SExp::Cons(l.clone(), arg_repr, macro_args));
         }
 
-<<<<<<< HEAD
-        let macro_expansion = self.enable_calls_for_macro().expand_macro(
-            allocator,
-            l.clone(),
-            program.clone(),
-            macro_args,
-        )?;
-=======
         let macro_expansion = self.expand_macro(allocator, l.clone(), program, macro_args)?;
->>>>>>> 8d534d80
 
         if let Ok(input) = dequote(call_loc, macro_expansion.clone()) {
             let frontend_macro_input = Rc::new(SExp::Cons(
@@ -871,15 +862,9 @@
         visited: &mut HashMap<Vec<u8>, Rc<BodyForm>>,
         l: Srcloc,
         call_loc: Srcloc,
-<<<<<<< HEAD
-        call_name: &Vec<u8>,
+        call_name: &[u8],
         head_expr: Rc<BodyForm>,
-        parts: &Vec<Rc<BodyForm>>,
-=======
-        call_name: &[u8],
-        _head_expr: Rc<BodyForm>,
         parts: &[Rc<BodyForm>],
->>>>>>> 8d534d80
         body: Rc<BodyForm>,
         prog_args: Rc<SExp>,
         arguments_to_convert: &[Rc<BodyForm>],
@@ -915,7 +900,7 @@
                             only_inline,
                         )?);
                     }
-                    return Ok(Rc::new(BodyForm::Call(l.clone(), call_vec)));
+                    return Ok(Rc::new(BodyForm::Call(l, call_vec)));
                 }
 
                 let argument_captures_untranslated =
