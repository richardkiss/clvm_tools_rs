use std::borrow::Borrow;
use std::collections::{HashMap, HashSet};
use std::rc::Rc;

use clvm_rs::allocator::Allocator;
use num_bigint::ToBigInt;

use crate::classic::clvm::__type_compatibility__::{bi_one, bi_zero};
use crate::classic::clvm_tools::stages::stage_0::TRunProgram;

use crate::compiler::clvm::run;
use crate::compiler::codegen::codegen;
use crate::compiler::compiler::is_at_capture;
use crate::compiler::comptypes::{
    Binding, BindingPattern, BodyForm, CompileErr, CompileForm, CompilerOpts, HelperForm, LetData,
    LetFormKind,
};
use crate::compiler::frontend::frontend;
use crate::compiler::runtypes::RunFailure;
use crate::compiler::sexp::SExp;
use crate::compiler::srcloc::Srcloc;
use crate::compiler::stackvisit::{HasDepthLimit, VisitedMarker};
use crate::util::{number_from_u8, u8_from_number, Number};

const PRIM_RUN_LIMIT: usize = 1000000;
pub const EVAL_STACK_LIMIT: usize = 100;

// Governs whether Evaluator expands various forms.
#[derive(Debug, Clone)]
pub struct ExpandMode {
    pub functions: bool,
    pub lets: bool,
}

impl Default for ExpandMode {
    fn default() -> Self {
        ExpandMode {
            functions: true,
            lets: true,
        }
    }
}

// Stack depth checker.
#[derive(Clone, Debug, Default)]
pub struct VisitedInfo {
    functions: HashMap<Vec<u8>, Rc<BodyForm>>,
    max_depth: Option<usize>,
}

impl HasDepthLimit<Srcloc, CompileErr> for VisitedInfo {
    fn depth_limit(&self) -> Option<usize> {
        self.max_depth
    }
    fn stack_err(&self, loc: Srcloc) -> CompileErr {
        CompileErr(loc, "stack limit exceeded".to_string())
    }
}

trait VisitedInfoAccess {
    fn get_function(&mut self, name: &[u8]) -> Option<Rc<BodyForm>>;
    fn insert_function(&mut self, name: Vec<u8>, body: Rc<BodyForm>);
}

impl<'info> VisitedInfoAccess for VisitedMarker<'info, VisitedInfo> {
    fn get_function(&mut self, name: &[u8]) -> Option<Rc<BodyForm>> {
        if let Some(ref mut info) = self.info {
            info.functions.get(name).cloned()
        } else {
            None
        }
    }

    fn insert_function(&mut self, name: Vec<u8>, body: Rc<BodyForm>) {
        if let Some(ref mut info) = self.info {
            info.functions.insert(name, body);
        }
    }
}

// Frontend evaluator based on my fuzzer representation and direct interpreter of
// that.
#[derive(Debug)]
pub enum ArgInputs {
    Whole(Rc<BodyForm>),
    Pair(Rc<ArgInputs>, Rc<ArgInputs>),
}

<<<<<<< HEAD
impl ArgInputs {
    pub fn to_sexp(&self) -> Rc<SExp> {
        match self {
            ArgInputs::Whole(bf) => bf.to_sexp(),
            ArgInputs::Pair(a, b) => Rc::new(SExp::Cons(
                Srcloc::start("*args*"),
                a.to_sexp(),
                b.to_sexp(),
            )),
        }
    }
}

=======
/// Evaluator is an object that simplifies expressions, given the helpers
/// (helpers are forms that are reusable parts of programs, such as defconst,
/// defun or defmacro) from a program.  In the simplest form, it can be used to
/// power a chialisp repl, but also to simplify expressions to their components.
///
/// The emitted expressions are simpler and sometimes smaller, depending on what the
/// evaulator was able to do.  It performs all obvious substitutions and some
/// obvious simplifications based on CLVM operations (such as combining
/// picking operations with conses in some cases).  If the expression can't
/// be simplified to a constant, any remaining variable references and the
/// operations on them are left.
///
/// Because of what it can do, it's also used for "use checking" to determine
/// whether input parameters to the program as a whole are used in the program's
/// eventual results.  The simplification it does is general eta conversion with
/// some other local transformations thrown in.
>>>>>>> a8efdb0b
pub struct Evaluator {
    opts: Rc<dyn CompilerOpts>,
    runner: Rc<dyn TRunProgram>,
    prims: Rc<HashMap<Vec<u8>, Rc<SExp>>>,
    helpers: Vec<HelperForm>,
    mash_conditions: bool,
    ignore_exn: bool,
    disable_calls: bool,
}

fn select_helper(bindings: &[HelperForm], name: &[u8]) -> Option<HelperForm> {
    for b in bindings.iter() {
        if b.name() == name {
            return Some(b.clone());
        }
    }

    None
}

fn compute_paths_of_destructure(
    bindings: &mut Vec<(Vec<u8>, Rc<BodyForm>)>,
    structure: Rc<SExp>,
    path: Number,
    mask: Number,
    bodyform: Rc<BodyForm>,
) {
    match structure.atomize() {
        SExp::Cons(_, a, b) => {
            let next_mask = mask.clone() * 2_u32.to_bigint().unwrap();
            let next_right_path = mask + path.clone();
            compute_paths_of_destructure(bindings, a, path, next_mask.clone(), bodyform.clone());
            compute_paths_of_destructure(bindings, b, next_right_path, next_mask, bodyform);
        }
        SExp::Atom(_, name) => {
            let mut produce_path = path.clone() | mask;
            let mut output_form = bodyform.clone();

            while produce_path > bi_one() {
                if path.clone() & produce_path.clone() != bi_zero() {
                    // Right path
                    output_form = Rc::new(make_operator1(
                        &bodyform.loc(),
                        "r".to_string(),
                        output_form,
                    ));
                } else {
                    // Left path
                    output_form = Rc::new(make_operator1(
                        &bodyform.loc(),
                        "f".to_string(),
                        output_form,
                    ));
                }

                produce_path /= 2_u32.to_bigint().unwrap();
            }

            bindings.push((name, output_form));
        }
        _ => {}
    }
}

fn update_parallel_bindings(
    bindings: &HashMap<Vec<u8>, Rc<BodyForm>>,
    have_bindings: &[Rc<Binding>],
) -> HashMap<Vec<u8>, Rc<BodyForm>> {
    let mut new_bindings = bindings.clone();
    for b in have_bindings.iter() {
        match &b.pattern {
            BindingPattern::Name(name) => {
                new_bindings.insert(name.clone(), b.body.clone());
            }
            BindingPattern::Complex(structure) => {
                let mut computed_getters = Vec::new();
                compute_paths_of_destructure(
                    &mut computed_getters,
                    structure.clone(),
                    bi_zero(),
                    bi_one(),
                    b.body.clone(),
                );
                for (name, p) in computed_getters.iter() {
                    new_bindings.insert(name.clone(), p.clone());
                }
            }
        }
    }
    new_bindings
}

// Tell whether the bodyform is a simple primitive.
pub fn is_primitive(expr: &BodyForm) -> bool {
    matches!(
        expr,
        BodyForm::Quoted(_)
            | BodyForm::Value(SExp::Nil(_))
            | BodyForm::Value(SExp::Integer(_, _))
            | BodyForm::Value(SExp::QuotedString(_, _, _))
    )
}

pub fn make_operator1(l: &Srcloc, op: String, arg: Rc<BodyForm>) -> BodyForm {
    BodyForm::Call(
        l.clone(),
        vec![
            Rc::new(BodyForm::Value(SExp::atom_from_string(l.clone(), &op))),
            arg,
        ],
    )
}

pub fn make_operator2(l: &Srcloc, op: String, arg1: Rc<BodyForm>, arg2: Rc<BodyForm>) -> BodyForm {
    BodyForm::Call(
        l.clone(),
        vec![
            Rc::new(BodyForm::Value(SExp::atom_from_string(l.clone(), &op))),
            arg1,
            arg2,
        ],
    )
}

// For any arginput, give a bodyform that computes it.  In most cases, the
// bodyform is extracted, in a few cases, we may need to form a cons operation.
fn get_bodyform_from_arginput(l: &Srcloc, arginput: &ArgInputs) -> Rc<BodyForm> {
    match arginput {
        ArgInputs::Whole(bf) => bf.clone(),
        ArgInputs::Pair(a, b) => {
            let bfa = get_bodyform_from_arginput(l, a);
            let bfb = get_bodyform_from_arginput(l, b);
            Rc::new(make_operator2(l, "c".to_string(), bfa, bfb))
        }
    }
}

// Given an SExp argument capture structure and SExp containing the arguments
// constructed for the function, populate a HashMap with minimized expressions
// which match the requested argument destructuring.
//
// It's possible this will result in irreducible (unknown at compile time)
// argument expressions.
fn create_argument_captures(
    argument_captures: &mut HashMap<Vec<u8>, Rc<BodyForm>>,
    formed_arguments: &ArgInputs,
    function_arg_spec: Rc<SExp>,
) -> Result<(), CompileErr> {
    match (formed_arguments, function_arg_spec.borrow()) {
        (_, SExp::Nil(_)) => Ok(()),
        (ArgInputs::Whole(bf), SExp::Cons(l, f, r)) => {
            match (is_at_capture(f.clone(), r.clone()), bf.borrow()) {
                (Some((capture, substructure)), BodyForm::Quoted(SExp::Cons(_, _, _))) => {
                    argument_captures.insert(capture, bf.clone());
                    create_argument_captures(argument_captures, formed_arguments, substructure)
                }
                (None, BodyForm::Quoted(SExp::Cons(_, fa, ra))) => {
                    // Argument destructuring splits a quoted sexp that can itself
                    // be destructured.
                    let fa_borrowed: &SExp = fa.borrow();
                    let ra_borrowed: &SExp = ra.borrow();
                    create_argument_captures(
                        argument_captures,
                        &ArgInputs::Whole(Rc::new(BodyForm::Quoted(fa_borrowed.clone()))),
                        f.clone(),
                    )?;
                    create_argument_captures(
                        argument_captures,
                        &ArgInputs::Whole(Rc::new(BodyForm::Quoted(ra_borrowed.clone()))),
                        r.clone(),
                    )
                }
                (Some((capture, substructure)), bf) => {
                    argument_captures.insert(capture, Rc::new(bf.clone()));
                    create_argument_captures(argument_captures, formed_arguments, substructure)
                }
                (None, bf) => {
                    // Argument destructuring splits a value that couldn't
                    // previously be reduced.  We'll punt it back unreduced by
                    // specifying how the right part is reached.
                    create_argument_captures(
                        argument_captures,
                        &ArgInputs::Whole(Rc::new(make_operator1(
                            l,
                            "f".to_string(),
                            Rc::new(bf.clone()),
                        ))),
                        f.clone(),
                    )?;
                    create_argument_captures(
                        argument_captures,
                        &ArgInputs::Whole(Rc::new(make_operator1(
                            l,
                            "r".to_string(),
                            Rc::new(bf.clone()),
                        ))),
                        r.clone(),
                    )
                }
            }
        }
        (ArgInputs::Pair(af, ar), SExp::Cons(l, f, r)) => {
            if let Some((capture, substructure)) = is_at_capture(f.clone(), r.clone()) {
                let bfa = get_bodyform_from_arginput(l, af);
                let bfb = get_bodyform_from_arginput(l, ar);
                let fused_arguments = Rc::new(make_operator2(l, "c".to_string(), bfa, bfb));
                argument_captures.insert(capture, fused_arguments);
                create_argument_captures(argument_captures, formed_arguments, substructure)
            } else {
                create_argument_captures(argument_captures, af, f.clone())?;
                create_argument_captures(argument_captures, ar, r.clone())
            }
        }
        (ArgInputs::Whole(x), SExp::Atom(_, name)) => {
            argument_captures.insert(name.clone(), x.clone());
            Ok(())
        }
        (ArgInputs::Pair(_, _), SExp::Atom(l, name)) => {
            argument_captures.insert(
                name.clone(),
                get_bodyform_from_arginput(l, formed_arguments),
            );
            Ok(())
        }
        (_, _) => Err(CompileErr(
            function_arg_spec.loc(),
            format!(
                "not yet supported argument alternative: ArgInput {formed_arguments:?} SExp {function_arg_spec}"
            ),
        )),
    }
}

fn arg_inputs_primitive(arginputs: Rc<ArgInputs>) -> bool {
    match arginputs.borrow() {
        ArgInputs::Whole(bf) => is_primitive(bf),
        ArgInputs::Pair(a, b) => arg_inputs_primitive(a.clone()) && arg_inputs_primitive(b.clone()),
    }
}

pub fn build_argument_captures(
    l: &Srcloc,
    arguments_to_convert: &[Rc<BodyForm>],
    args: Rc<SExp>,
) -> Result<HashMap<Vec<u8>, Rc<BodyForm>>, CompileErr> {
    let mut formed_arguments = ArgInputs::Whole(Rc::new(BodyForm::Quoted(SExp::Nil(l.clone()))));

    for i_reverse in 0..arguments_to_convert.len() {
        let i = arguments_to_convert.len() - i_reverse - 1;
        formed_arguments = ArgInputs::Pair(
            Rc::new(ArgInputs::Whole(arguments_to_convert[i].clone())),
            Rc::new(formed_arguments),
        );
    }

    let mut argument_captures = HashMap::new();
    create_argument_captures(&mut argument_captures, &formed_arguments, args)?;
    Ok(argument_captures)
}

fn make_prim_call(l: Srcloc, prim: Rc<SExp>, args: Rc<SExp>) -> Rc<SExp> {
    Rc::new(SExp::Cons(l, prim, args))
}

pub fn build_reflex_captures(captures: &mut HashMap<Vec<u8>, Rc<BodyForm>>, args: Rc<SExp>) {
    match args.borrow() {
        SExp::Atom(l, name) => {
            captures.insert(
                name.clone(),
                Rc::new(BodyForm::Value(SExp::Atom(l.clone(), name.clone()))),
            );
        }
        SExp::Cons(l, a, b) => {
            if let Some((capture, substructure)) = is_at_capture(a.clone(), b.clone()) {
                captures.insert(
                    capture.clone(),
                    Rc::new(BodyForm::Value(SExp::Atom(l.clone(), capture))),
                );
                build_reflex_captures(captures, substructure);
            } else {
                build_reflex_captures(captures, a.clone());
                build_reflex_captures(captures, b.clone());
            }
        }
        _ => {}
    }
}

pub fn dequote(l: Srcloc, exp: Rc<BodyForm>) -> Result<Rc<SExp>, CompileErr> {
    match exp.borrow() {
        BodyForm::Quoted(v) => Ok(Rc::new(v.clone())),
        _ => Err(CompileErr(
            l,
            format!(
                "not a quoted result in macro expansion: {} {:?}",
                exp.to_sexp(),
                exp
            ),
        )),
    }
}

/*
fn show_env(env: &HashMap<Vec<u8>, Rc<BodyForm>>) {
    let loc = Srcloc::start(&"*env*".to_string());
    for kv in env.iter() {
        println!(
            " - {}: {}",
            SExp::Atom(loc.clone(), kv.0.clone()).to_string(),
            kv.1.to_sexp().to_string()
        );
    }
}
*/

pub fn first_of_alist(lst: Rc<SExp>) -> Result<Rc<SExp>, CompileErr> {
    match lst.borrow() {
        SExp::Cons(_, f, _) => Ok(f.clone()),
        _ => Err(CompileErr(lst.loc(), format!("No first element of {lst}"))),
    }
}

pub fn second_of_alist(lst: Rc<SExp>) -> Result<Rc<SExp>, CompileErr> {
    match lst.borrow() {
        SExp::Cons(_, _, r) => first_of_alist(r.clone()),
        _ => Err(CompileErr(lst.loc(), format!("No second element of {lst}"))),
    }
}

fn synthesize_args_inner(
    template: Rc<SExp>,
    env: &HashMap<Vec<u8>, Rc<BodyForm>>,
) -> Result<Rc<BodyForm>, CompileErr> {
    match template.borrow() {
        SExp::Atom(_, name) => env.get(name).map(|x| Ok(x.clone())).unwrap_or_else(|| {
            Err(CompileErr(
                template.loc(),
                format!("Argument {template} referenced but not in env"),
            ))
        }),
        SExp::Cons(l, f, r) => {
            if let Some((capture, _substructure)) = is_at_capture(f.clone(), r.clone()) {
                synthesize_args_inner(Rc::new(SExp::Atom(l.clone(), capture)), env)
            } else {
                Ok(Rc::new(BodyForm::Call(
                    l.clone(),
                    vec![
                        Rc::new(BodyForm::Value(SExp::atom_from_string(template.loc(), "c"))),
                        synthesize_args_inner(f.clone(), env)?,
                        synthesize_args_inner(r.clone(), env)?,
                    ],
                )))
            }
        }
        SExp::Nil(l) => Ok(Rc::new(BodyForm::Quoted(SExp::Nil(l.clone())))),
        _ => Err(CompileErr(
            template.loc(),
            format!("unknown argument template {template}"),
        )),
    }
}

fn synthesize_args(
    template: Rc<SExp>,
    env: &HashMap<Vec<u8>, Rc<BodyForm>>,
    with_left_env: bool,
) -> Result<Rc<BodyForm>, CompileErr> {
    let env_synth = synthesize_args_inner(template, env)?;
    if with_left_env {
        let loc = env_synth.loc();
        Ok(Rc::new(make_operator2(
            &loc,
            "c".to_string(),
            Rc::new(BodyForm::Quoted(SExp::Nil(loc.clone()))),
            env_synth,
        )))
    } else {
        Ok(env_synth)
    }
}

fn reflex_capture(name: &[u8], capture: Rc<BodyForm>) -> bool {
    match capture.borrow() {
        BodyForm::Value(SExp::Atom(_, n)) => n == name,
        _ => false,
    }
}

fn match_atom_to_prim(name: Vec<u8>, p: u8, h: Rc<SExp>) -> bool {
    match h.borrow() {
        SExp::Atom(_, v) => v == &name || (v.len() == 1 && v[0] == p),
        SExp::Integer(_, v) => *v == p.to_bigint().unwrap(),
        _ => false,
    }
}

fn is_quote_atom(h: Rc<SExp>) -> bool {
    match_atom_to_prim(vec![b'q'], 1, h)
}

fn is_apply_atom(h: Rc<SExp>) -> bool {
    match_atom_to_prim(vec![b'a'], 2, h)
}

fn is_i_atom(h: Rc<SExp>) -> bool {
    match_atom_to_prim(vec![b'i'], 3, h)
}

fn is_cons_atom(h: Rc<SExp>) -> bool {
    match_atom_to_prim(vec![b'c'], 4, h)
}

fn match_cons(args: Rc<BodyForm>) -> Option<(Rc<BodyForm>, Rc<BodyForm>)> {
    if let BodyForm::Call(_, v) = args.borrow() {
        if v.len() < 3 {
            return None;
        }
        let have_cons_atom = is_cons_atom(v[0].to_sexp());
        if have_cons_atom {
            return Some((v[1].clone(), v[2].clone()));
        }
    }

    None
}

fn promote_args_to_bodyform(
    head: Rc<SExp>,
    arg: Rc<SExp>,
    whole_args: Rc<BodyForm>,
) -> Result<Vec<Rc<BodyForm>>, CompileErr> {
    if let Some(v) = arg.proper_list() {
        let head_borrowed: &SExp = head.borrow();
        let mut result = vec![Rc::new(BodyForm::Value(head_borrowed.clone()))];
        for a in v.iter() {
            result.push(promote_program_to_bodyform(
                Rc::new(a.clone()),
                whole_args.clone(),
            )?);
        }
        return Ok(result);
    }

    Err(CompileErr(
        arg.loc(),
        "improper argument list for primitive".to_string(),
    ))
}

fn recognize_consed_env(args_program: Rc<BodyForm>) -> Option<(Rc<BodyForm>, Rc<BodyForm>)> {
    if let BodyForm::Call(_l, args) = args_program.borrow() {
        if args.len() != 3 {
            return None;
        }

        if let BodyForm::Value(SExp::Atom(_, name)) = args[0].borrow() {
            if name[0] == b'c' || name[0] == 4 {
                return Some((args[1].clone(), args[2].clone()));
            }
        }
    }

    None
}

fn choose_from_env_by_path(path_: Number, args_program: Rc<BodyForm>) -> Rc<BodyForm> {
    let mut path = path_;
    let mut op_list = Vec::new();
    let two = 2_i32.to_bigint().unwrap();

    if path == bi_zero() {
        return Rc::new(BodyForm::Quoted(SExp::Nil(args_program.loc())));
    }

    while path != bi_one() {
        op_list.push(path.clone() % two.clone() == bi_one());
        path = path.clone() / two.clone();
    }

    let mut result_form = args_program.clone();
    for op in op_list.iter() {
        if let Some((head, tail)) = match_cons(result_form.clone()) {
            if *op {
                result_form = tail.clone();
            } else {
                result_form = head.clone();
            }
        } else {
            let apply_op = if *op { 6 } else { 5 };
            result_form = Rc::new(BodyForm::Call(
                args_program.loc(),
                vec![
                    Rc::new(BodyForm::Value(SExp::Atom(
                        args_program.loc(),
                        vec![apply_op],
                    ))),
                    result_form,
                ],
            ));
        }
    }
    result_form
}

fn promote_program_to_bodyform(
    program: Rc<SExp>,
    env: Rc<BodyForm>,
) -> Result<Rc<BodyForm>, CompileErr> {
    match program.borrow() {
        SExp::Cons(_, h, t) => {
            if is_quote_atom(h.clone()) {
                let t_borrowed: &SExp = t.borrow();
                return Ok(Rc::new(BodyForm::Quoted(t_borrowed.clone())));
            }

            // Process tails to change bare numbers to (@ n)
            let args = promote_args_to_bodyform(h.clone(), t.clone(), env)?;
            Ok(Rc::new(BodyForm::Call(program.loc(), args)))
        }
        SExp::Integer(_, n) => {
            // A program that is an atom refers to a position
            // in the environment.
            Ok(choose_from_env_by_path(n.clone(), env))
        }
        SExp::QuotedString(_, _, v) => {
            // Treated as integer path.
            let integer = number_from_u8(v);
            Ok(choose_from_env_by_path(integer, env))
        }
        SExp::Atom(_, v) => {
            // Treated as integer path.
            let integer = number_from_u8(v);
            Ok(choose_from_env_by_path(integer, env))
        }
        _ => {
            let borrowed_program: &SExp = program.borrow();
            Ok(Rc::new(BodyForm::Quoted(borrowed_program.clone())))
        }
    }
}

fn match_i_op(candidate: Rc<BodyForm>) -> Option<(Rc<BodyForm>, Rc<BodyForm>, Rc<BodyForm>)> {
    if let BodyForm::Call(_, cvec) = candidate.borrow() {
        if cvec.len() != 4 {
            return None;
        }

        if let BodyForm::Value(atom) = cvec[0].borrow() {
            if is_i_atom(Rc::new(atom.clone())) {
                return Some((cvec[1].clone(), cvec[2].clone(), cvec[3].clone()));
            }
        }
    }

    None
}

fn flatten_expression_to_names_inner(collection: &mut HashSet<Vec<u8>>, expr: Rc<SExp>) {
    match expr.borrow() {
        SExp::Cons(_, a, b) => {
            flatten_expression_to_names_inner(collection, a.clone());
            flatten_expression_to_names_inner(collection, b.clone());
        }
        SExp::Atom(_, a) => {
            collection.insert(a.clone());
        }
        _ => {}
    }
}

fn flatten_expression_to_names(expr: Rc<SExp>) -> Rc<BodyForm> {
    let mut collection = HashSet::new();
    flatten_expression_to_names_inner(&mut collection, expr.clone());
    let mut transformed = Vec::new();
    for a in collection.iter() {
        transformed.push(a.clone());
    }
    transformed.sort();
    let mut call_vec: Vec<Rc<BodyForm>> = transformed
        .iter()
        .map(|x| Rc::new(BodyForm::Value(SExp::Atom(expr.loc(), x.clone()))))
        .collect();
    call_vec.insert(
        0,
        Rc::new(BodyForm::Value(SExp::Atom(expr.loc(), vec![b'+']))),
    );
    Rc::new(BodyForm::Call(expr.loc(), call_vec))
}

impl<'info> Evaluator {
    pub fn new(
        opts: Rc<dyn CompilerOpts>,
        runner: Rc<dyn TRunProgram>,
        helpers: Vec<HelperForm>,
    ) -> Self {
        Evaluator {
            opts: opts.clone(),
            runner,
            prims: opts.prim_map(),
            helpers,
            mash_conditions: false,
            ignore_exn: false,
            disable_calls: false,
        }
    }

    pub fn disable_calls(&self) -> Self {
        Evaluator {
            opts: self.opts.clone(),
            runner: self.runner.clone(),
            prims: self.prims.clone(),
            helpers: self.helpers.clone(),
            mash_conditions: false,
            ignore_exn: true,
            disable_calls: true,
        }
    }

    pub fn enable_calls_for_macro(&self) -> Self {
        Evaluator {
            opts: self.opts.clone(),
            runner: self.runner.clone(),
            prims: self.prims.clone(),
            helpers: self.helpers.clone(),
            mash_conditions: false,
            ignore_exn: true,
            disable_calls: false,
        }
    }

    pub fn mash_conditions(&self) -> Self {
        Evaluator {
            opts: self.opts.clone(),
            runner: self.runner.clone(),
            prims: self.prims.clone(),
            helpers: self.helpers.clone(),
            mash_conditions: true,
            ignore_exn: true,
            disable_calls: false,
        }
    }

    #[allow(clippy::too_many_arguments)]
    fn invoke_macro_expansion(
        &self,
        allocator: &mut Allocator,
        visited: &'_ mut VisitedMarker<'info, VisitedInfo>,
        l: Srcloc,
        call_loc: Srcloc,
        program: Rc<CompileForm>,
        prog_args: Rc<SExp>,
        arguments_to_convert: &[Rc<BodyForm>],
        env: &HashMap<Vec<u8>, Rc<BodyForm>>,
    ) -> Result<Rc<BodyForm>, CompileErr> {
        // Pass the SExp representation of the expressions into
        // the macro after forming an argument sexp and then
        let mut macro_args = Rc::new(SExp::Nil(l.clone()));
        for i_reverse in 0..arguments_to_convert.len() {
            let i = arguments_to_convert.len() - i_reverse - 1;
            let arg_repr = arguments_to_convert[i].to_sexp();
            macro_args = Rc::new(SExp::Cons(l.clone(), arg_repr, macro_args));
        }

        let macro_expansion = self.expand_macro(allocator, l.clone(), program, macro_args)?;

        if let Ok(input) = dequote(call_loc, macro_expansion.clone()) {
            let frontend_macro_input = Rc::new(SExp::Cons(
                l.clone(),
                Rc::new(SExp::atom_from_string(l.clone(), "mod")),
                Rc::new(SExp::Cons(
                    l.clone(),
                    prog_args.clone(),
                    Rc::new(SExp::Cons(l.clone(), input, Rc::new(SExp::Nil(l)))),
                )),
            ));

            frontend(self.opts.clone(), &[frontend_macro_input]).and_then(|program| {
                self.shrink_bodyform_visited(
                    allocator,
                    visited,
                    prog_args.clone(),
                    env,
                    program.exp,
                    Default::default(),
                )
            })
        } else {
            promote_program_to_bodyform(
                macro_expansion.to_sexp(),
                Rc::new(BodyForm::Value(SExp::Atom(
                    macro_expansion.loc(),
                    vec![b'@'],
                ))),
            )
        }
    }

    #[allow(clippy::too_many_arguments)]
    fn invoke_primitive(
        &self,
        allocator: &mut Allocator,
        visited: &mut VisitedMarker<'info, VisitedInfo>,
        l: Srcloc,
        call_name: &[u8],
        parts: &[Rc<BodyForm>],
        body: Rc<BodyForm>,
        prog_args: Rc<SExp>,
        arguments_to_convert: &[Rc<BodyForm>],
        env: &HashMap<Vec<u8>, Rc<BodyForm>>,
        expand: ExpandMode,
    ) -> Result<Rc<BodyForm>, CompileErr> {
        let mut all_primitive = true;
        let mut target_vec: Vec<Rc<BodyForm>> = parts.to_owned();

        if call_name == "@".as_bytes() {
            // Synthesize the environment for this function
            if parts.is_empty() {
                return Err(CompileErr(l, "@ callable not given a constant".to_string()));
            }

            let path_sexp = match parts[1].borrow() {
                BodyForm::Value(val) => Ok(val),
                BodyForm::Quoted(val) => Ok(val),
                _ => Err(CompileErr(
                    l.clone(),
                    "Not a supported argument for @ call".to_string(),
                )),
            }?;
            let path = if let Some(bigint) = path_sexp.to_bigint() {
                Ok(bigint)
            } else {
                Err(CompileErr(l, "Not a number in @ call".to_string()))
            }?;

            // Choose from the live environment.
            let literal_args = synthesize_args(prog_args.clone(), env, true)?;
            let arg_part = self.shrink_bodyform_visited(
                allocator,
                visited,
                prog_args,
                env,
                literal_args,
                expand,
            )?;

            let chosen = choose_from_env_by_path(path, arg_part);
            Ok(chosen)
        } else if call_name == "com".as_bytes() {
            let mut end_of_list = Rc::new(SExp::Cons(
                l.clone(),
                arguments_to_convert[0].to_sexp(),
                Rc::new(SExp::Nil(l.clone())),
            ));

            for h in self.helpers.iter() {
                end_of_list = Rc::new(SExp::Cons(l.clone(), h.to_sexp(), end_of_list))
            }

            let use_body = SExp::Cons(
                l.clone(),
                Rc::new(SExp::Atom(l.clone(), "mod".as_bytes().to_vec())),
                Rc::new(SExp::Cons(
                    l.clone(),
                    Rc::new(SExp::Cons(l.clone(), Rc::new(SExp::Nil(l)), prog_args)),
                    end_of_list,
                )),
            );

            let compiled = self.compile_code(allocator, false, Rc::new(use_body))?;
            let compiled_borrowed: &SExp = compiled.borrow();
            Ok(Rc::new(BodyForm::Quoted(compiled_borrowed.clone())))
        } else {
            if arguments_to_convert.len() == 1 {
                // Try to short circuit destruct conses.
                let is_first = call_name == b"f" || call_name == vec![5];
                if is_first || call_name == b"r" || call_name == vec![6] {
                    if let Some((first, rest)) =
                        recognize_consed_env(arguments_to_convert[0].clone())
                    {
                        if is_first {
                            let evaluated_first = self.shrink_bodyform_visited(
                                allocator, visited, prog_args, env, first, expand,
                            )?;
                            return Ok(evaluated_first);
                        } else {
                            let evaluated_rest = self.shrink_bodyform_visited(
                                allocator, visited, prog_args, env, rest, expand,
                            )?;
                            return Ok(evaluated_rest);
                        }
                    }
                }
            }

            let pres = self
                .lookup_prim(l.clone(), call_name)
                .map(|prim| {
                    // Reduce all arguments.
                    let mut converted_args = SExp::Nil(l.clone());

                    for i_reverse in 0..arguments_to_convert.len() {
                        let i = arguments_to_convert.len() - i_reverse - 1;
                        let shrunk = self.shrink_bodyform_visited(
                            allocator,
                            visited,
                            prog_args.clone(),
                            env,
                            arguments_to_convert[i].clone(),
                            expand.clone(),
                        )?;

                        target_vec[i + 1] = shrunk.clone();

                        if !arg_inputs_primitive(Rc::new(ArgInputs::Whole(shrunk.clone()))) {
                            all_primitive = false;
                        }

                        converted_args =
                            SExp::Cons(l.clone(), shrunk.to_sexp(), Rc::new(converted_args));
                    }

                    if all_primitive {
                        match self.run_prim(
                            allocator,
                            l.clone(),
                            make_prim_call(l.clone(), prim, Rc::new(converted_args)),
                            Rc::new(SExp::Nil(l.clone())),
                        ) {
                            Ok(res) => Ok(res),
                            Err(e) => {
                                if !expand.functions || self.ignore_exn {
                                    Ok(Rc::new(BodyForm::Call(l.clone(), target_vec.clone())))
                                } else {
                                    Err(e)
                                }
                            }
                        }
                    } else {
                        let reformed = BodyForm::Call(l.clone(), target_vec.clone());
                        self.chase_apply(allocator, visited, Rc::new(reformed))
                    }
                })
                .unwrap_or_else(|| {
                    // Build SExp arguments for external call or
                    // return the unevaluated chunk with minimized
                    // arguments.
                    Err(CompileErr(
                        l.clone(),
                        format!(
                            "Don't yet support this call type {} {:?}",
                            body.to_sexp(),
                            body
                        ),
                    ))
                })?;
            Ok(pres)
        }
    }

    fn continue_apply(
        &self,
        allocator: &mut Allocator,
        visited: &'_ mut VisitedMarker<'info, VisitedInfo>,
        env: Rc<BodyForm>,
        run_program: Rc<SExp>,
    ) -> Result<Rc<BodyForm>, CompileErr> {
        let bindings = HashMap::new();
        let program = promote_program_to_bodyform(run_program.clone(), env)?;
        let apply_result = self.shrink_bodyform_visited(
            allocator,
            visited,
            Rc::new(SExp::Nil(run_program.loc())),
            &bindings,
            program,
            Default::default(),
        )?;
        self.chase_apply(allocator, visited, apply_result)
    }

    fn do_mash_condition(
        &self,
        allocator: &mut Allocator,
        visited: &'_ mut VisitedMarker<'info, VisitedInfo>,
        maybe_condition: Rc<BodyForm>,
        env: Rc<BodyForm>,
    ) -> Result<Rc<BodyForm>, CompileErr> {
        // The inner part could be an 'i' which we know passes on
        // one of the two conditional arguments.  This was an apply so
        // we can distribute over the conditional arguments.
        if let Some((cond, iftrue, iffalse)) = match_i_op(maybe_condition.clone()) {
            let x_head = Rc::new(BodyForm::Value(SExp::Atom(cond.loc(), vec![b'x'])));
            let apply_head = Rc::new(BodyForm::Value(SExp::Atom(iftrue.loc(), vec![2])));
            let where_from = cond.loc().to_string();
            let where_from_vec = where_from.as_bytes().to_vec();

            if let Some(present) = visited.get_function(&where_from_vec) {
                return Ok(present);
            }

            visited.insert_function(
                where_from_vec,
                Rc::new(BodyForm::Call(
                    maybe_condition.loc(),
                    vec![x_head.clone(), cond.clone()],
                )),
            );

            let surrogate_apply_true = self.chase_apply(
                allocator,
                visited,
                Rc::new(BodyForm::Call(
                    iftrue.loc(),
                    vec![apply_head.clone(), iftrue.clone(), env.clone()],
                )),
            );

            let surrogate_apply_false = self.chase_apply(
                allocator,
                visited,
                Rc::new(BodyForm::Call(
                    iffalse.loc(),
                    vec![apply_head, iffalse.clone(), env],
                )),
            );

            // Reproduce the equivalent hull over the used values of
            // (a (i cond surrogate_apply_true surrogate_apply_false))
            // Flatten and short circuit any farther evaluation since we just
            // want the argument names passed through from the environment.
            let res = Rc::new(BodyForm::Call(
                maybe_condition.loc(),
                vec![
                    x_head,
                    flatten_expression_to_names(cond.to_sexp()),
                    flatten_expression_to_names(surrogate_apply_true?.to_sexp()),
                    flatten_expression_to_names(surrogate_apply_false?.to_sexp()),
                ],
            ));

            return Ok(res);
        }

        Err(CompileErr(maybe_condition.loc(), "not i op".to_string()))
    }

    fn chase_apply(
        &self,
        allocator: &mut Allocator,
        visited: &'_ mut VisitedMarker<'info, VisitedInfo>,
        body: Rc<BodyForm>,
    ) -> Result<Rc<BodyForm>, CompileErr> {
        if let BodyForm::Call(l, vec) = body.borrow() {
            if is_apply_atom(vec[0].to_sexp()) {
                if let Ok(run_program) = dequote(l.clone(), vec[1].clone()) {
                    return self.continue_apply(allocator, visited, vec[2].clone(), run_program);
                }

                if self.mash_conditions {
                    if let Ok(mashed) =
                        self.do_mash_condition(allocator, visited, vec[1].clone(), vec[2].clone())
                    {
                        return Ok(mashed);
                    }
                }
            }
        }

        Ok(body)
    }

    #[allow(clippy::too_many_arguments)]
    fn handle_invoke(
        &self,
        allocator: &mut Allocator,
        visited: &'_ mut VisitedMarker<'info, VisitedInfo>,
        l: Srcloc,
        call_loc: Srcloc,
        call_name: &[u8],
        head_expr: Rc<BodyForm>,
        parts: &[Rc<BodyForm>],
        body: Rc<BodyForm>,
        prog_args: Rc<SExp>,
        arguments_to_convert: &[Rc<BodyForm>],
        env: &HashMap<Vec<u8>, Rc<BodyForm>>,
        expand: ExpandMode,
    ) -> Result<Option<Rc<BodyForm>>, CompileErr> {
        let helper = select_helper(&self.helpers, call_name);
        match helper {
            Some(HelperForm::Defmacro(mac)) => self
                .invoke_macro_expansion(
                    allocator,
                    visited,
                    mac.loc.clone(),
                    call_loc,
                    mac.program,
                    prog_args,
                    arguments_to_convert,
                    env,
                )
                .map(Some),
            Some(HelperForm::Defun(inline, defun)) => {
                if !inline && !expand.functions {
                    return Ok(None);
                }

                if self.disable_calls {
                    let mut call_vec = vec![head_expr];
                    for a in arguments_to_convert.iter() {
                        call_vec.push(self.shrink_bodyform_visited(
                            allocator,
                            visited,
                            prog_args.clone(),
                            env,
                            a.clone(),
                            expand.clone(),
                        )?);
                    }
                    return Ok(Some(Rc::new(BodyForm::Call(l, call_vec))));
                }

                let argument_captures_untranslated =
                    build_argument_captures(&call_loc, arguments_to_convert, defun.args.clone())?;

                let mut argument_captures = HashMap::new();
                // Do this to protect against misalignment
                // between argument vec and destructuring.
                for kv in argument_captures_untranslated.iter() {
                    let shrunk = self.shrink_bodyform_visited(
                        allocator,
                        visited,
                        prog_args.clone(),
                        env,
                        kv.1.clone(),
                        expand.clone(),
                    )?;

                    argument_captures.insert(kv.0.clone(), shrunk.clone());
                }

                self.shrink_bodyform_visited(
                    allocator,
                    visited,
                    defun.args.clone(),
                    &argument_captures,
                    defun.body,
                    expand,
                )
                .map(Some)
            }
            _ => self
                .invoke_primitive(
                    allocator,
                    visited,
                    l,
                    call_name,
                    parts,
                    body,
                    prog_args,
                    arguments_to_convert,
                    env,
                    expand,
                )
                .and_then(|res| self.chase_apply(allocator, visited, res))
                .map(Some),
        }
    }

    // A frontend language evaluator and minifier
    fn shrink_bodyform_visited(
        &self,
        allocator: &mut Allocator, // Support random prims via clvm_rs
        visited_: &'info mut VisitedMarker<'_, VisitedInfo>,
        prog_args: Rc<SExp>,
        env: &HashMap<Vec<u8>, Rc<BodyForm>>,
        body: Rc<BodyForm>,
        expand: ExpandMode,
    ) -> Result<Rc<BodyForm>, CompileErr> {
        let mut visited = VisitedMarker::again(body.loc(), visited_)?;
        match body.borrow() {
            BodyForm::Let(LetFormKind::Parallel, letdata) => {
                if !expand.lets {
                    return Ok(body.clone());
                }

                let updated_bindings = update_parallel_bindings(env, &letdata.bindings);
                self.shrink_bodyform_visited(
                    allocator,
                    &mut visited,
                    prog_args,
                    &updated_bindings,
                    letdata.body.clone(),
                    expand,
                )
            }
            BodyForm::Let(LetFormKind::Sequential, letdata) => {
                if !expand.lets {
                    return Ok(body.clone());
                }

                if letdata.bindings.is_empty() {
                    self.shrink_bodyform_visited(
                        allocator,
                        &mut visited,
                        prog_args,
                        env,
                        letdata.body.clone(),
                        expand,
                    )
                } else {
                    let first_binding_as_list: Vec<Rc<Binding>> =
                        letdata.bindings.iter().take(1).cloned().collect();
                    let rest_of_bindings: Vec<Rc<Binding>> =
                        letdata.bindings.iter().skip(1).cloned().collect();

                    let updated_bindings = update_parallel_bindings(env, &first_binding_as_list);
                    self.shrink_bodyform_visited(
                        allocator,
                        &mut visited,
                        prog_args,
                        &updated_bindings,
                        Rc::new(BodyForm::Let(
                            LetFormKind::Sequential,
                            LetData {
                                loc: letdata.loc.clone(),
                                kw: letdata.kw.clone(),
                                bindings: rest_of_bindings,
                                body: letdata.body.clone(),
                            },
                        )),
                        expand,
                    )
                }
            }
            BodyForm::Quoted(_) => Ok(body.clone()),
            BodyForm::Value(SExp::Atom(l, name)) => {
                if name == &"@".as_bytes().to_vec() {
                    let literal_args = synthesize_args(prog_args.clone(), env, true)?;
                    self.shrink_bodyform_visited(
                        allocator,
                        &mut visited,
                        prog_args,
                        env,
                        literal_args,
                        expand,
                    )
                } else if let Some(x) = env.get(name) {
                    if reflex_capture(name, x.clone()) {
                        Ok(x.clone())
                    } else {
                        self.shrink_bodyform_visited(
                            allocator,
                            &mut visited,
                            prog_args,
                            env,
                            x.clone(),
                            expand,
                        )
                    }
                } else if let Some(x) = self.get_constant(name, expand.clone()) {
                    self.shrink_bodyform_visited(
                        allocator,
                        &mut visited,
                        prog_args,
                        env,
                        x,
                        expand,
                    )
                } else {
                    Ok(Rc::new(BodyForm::Value(SExp::Atom(
                        l.clone(),
                        name.clone(),
                    ))))
                }
            }
            BodyForm::Value(v) => Ok(Rc::new(BodyForm::Quoted(v.clone()))),
            BodyForm::Call(l, parts) => {
                if parts.is_empty() {
                    return Err(CompileErr(
                        l.clone(),
                        "Impossible empty call list".to_string(),
                    ));
                }

                // Allow us to punt all calls to functions, which preserved type
                // signatures for type checking.
                let head_expr = parts[0].clone();
                let arguments_to_convert: Vec<Rc<BodyForm>> =
                    parts.iter().skip(1).cloned().collect();

                match head_expr.borrow() {
                    BodyForm::Value(SExp::Atom(call_loc, call_name)) => self
                        .handle_invoke(
                            allocator,
                            &mut visited,
                            l.clone(),
                            call_loc.clone(),
                            call_name,
                            head_expr.clone(),
                            parts,
                            body.clone(),
                            prog_args.clone(),
                            &arguments_to_convert,
                            env,
                            expand.clone(),
                        )
                        .and_then(|x| {
                            if let Some(res) = x {
                                Ok(res)
                            } else {
                                let mut converted_arguments = vec![head_expr.clone()];
                                for arg in arguments_to_convert.iter() {
                                    converted_arguments.push(self.shrink_bodyform_visited(
                                        allocator,
                                        &mut visited,
                                        prog_args.clone(),
                                        env,
                                        arg.clone(),
                                        expand.clone(),
                                    )?);
                                }
                                Ok(Rc::new(BodyForm::Call(body.loc(), converted_arguments)))
                            }
                        }),
                    BodyForm::Value(SExp::Integer(call_loc, call_int)) => self
                        .handle_invoke(
                            allocator,
                            &mut visited,
                            l.clone(),
                            call_loc.clone(),
                            &u8_from_number(call_int.clone()),
                            head_expr.clone(),
                            parts,
                            body.clone(),
                            prog_args,
                            &arguments_to_convert,
                            env,
                            expand,
                        )
                        .map(|x| x.unwrap_or_else(|| body.clone())),
                    _ => Err(CompileErr(
                        l.clone(),
                        format!("Don't know how to call {}", head_expr.to_sexp()),
                    )),
                }
            }
            BodyForm::Mod(_, true, program) => {
                // A mod form yields the compiled code.
                let mut have_helpers = HashSet::new();
                for helper in program.helpers.iter() {
                    have_helpers.insert(helper.name().to_vec());
                }
                let mut prog_copy = program.clone();
                for helper in self.helpers.iter() {
                    if !have_helpers.contains(helper.name()) {
                        prog_copy.helpers.push(helper.clone());
                    }
                }
                let code = codegen(
                    allocator,
                    self.runner.clone(),
                    self.opts.clone(),
                    &prog_copy,
                    &mut HashMap::new(),
                )?;
                Ok(Rc::new(BodyForm::Quoted(code)))
            }
            BodyForm::Mod(_, false, program) => {
                // A mod form yields the compiled code.
                let code = codegen(
                    allocator,
                    self.runner.clone(),
                    self.opts.clone(),
                    program,
                    &mut HashMap::new(),
                )?;
                Ok(Rc::new(BodyForm::Quoted(code)))
            }
        }
    }

    /// The main entrypoint for the evaluator, shrink_bodyform takes a notion of the
    /// current argument set (in case something depends on its shape), the
    /// bindings in force, and a frontend expression to evaluate and simplifies
    /// it as much as possible.  The result is the "least complex" version of the
    /// expression we can make with what we know; this includes taking any part that's
    /// constant and fully applying it to make a constant of the full subexpression
    /// as well as a few other small rewriting elements.
    ///
    /// There are a few simplification steps that may make code larger, such as
    /// fully substituting inline applications and eliminating let bindings.
    ///
    /// the only_inline flag controls whether only inline functions are expanded
    /// or whether it's allowed to expand all functions, depending on whehter it's
    /// intended to simply make a result that ends at inline expansion or generate
    /// as full a result as possible.
    pub fn shrink_bodyform(
        &self,
        allocator: &mut Allocator, // Support random prims via clvm_rs
        prog_args: Rc<SExp>,
        env: &HashMap<Vec<u8>, Rc<BodyForm>>,
        body: Rc<BodyForm>,
        expand: ExpandMode,
        stack_limit: Option<usize>,
    ) -> Result<Rc<BodyForm>, CompileErr> {
        let visited_info = VisitedInfo {
            max_depth: stack_limit,
            ..Default::default()
        };
        let mut visited_marker = VisitedMarker::new(visited_info);
        self.shrink_bodyform_visited(
            allocator, // Support random prims via clvm_rs
            &mut visited_marker,
            prog_args,
            env,
            body,
            expand,
        )
    }

    fn expand_macro(
        &self,
        allocator: &mut Allocator, // Support random prims via clvm_rs
        call_loc: Srcloc,
        program: Rc<CompileForm>,
        args: Rc<SExp>,
    ) -> Result<Rc<BodyForm>, CompileErr> {
        let mut end_of_list = Rc::new(SExp::Cons(
            call_loc.clone(),
            program.exp.to_sexp(),
            Rc::new(SExp::Nil(call_loc.clone())),
        ));

        for h in program.helpers.iter() {
            end_of_list = Rc::new(SExp::Cons(call_loc.clone(), h.to_sexp(), end_of_list))
        }

        let use_body = Rc::new(SExp::Cons(
            call_loc.clone(),
            Rc::new(SExp::Atom(call_loc.clone(), "mod".as_bytes().to_vec())),
            Rc::new(SExp::Cons(
                call_loc.clone(),
                program.args.clone(),
                end_of_list,
            )),
        ));

        let compiled = self.compile_code(allocator, false, use_body)?;
        self.run_prim(allocator, call_loc, compiled, args)
    }

    fn lookup_prim(&self, l: Srcloc, name: &[u8]) -> Option<Rc<SExp>> {
        match self.prims.get(name) {
            Some(p) => Some(p.clone()),
            None => {
                if name.len() == 1 {
                    Some(Rc::new(SExp::Atom(l, name.to_owned())))
                } else {
                    None
                }
            }
        }
    }

    fn run_prim(
        &self,
        allocator: &mut Allocator,
        call_loc: Srcloc,
        prim: Rc<SExp>,
        args: Rc<SExp>,
    ) -> Result<Rc<BodyForm>, CompileErr> {
        run(
            allocator,
            self.runner.clone(),
            self.prims.clone(),
            prim,
            args,
            Some(PRIM_RUN_LIMIT),
        )
        .map_err(|e| match e {
            RunFailure::RunExn(_, s) => CompileErr(call_loc.clone(), format!("exception: {s}")),
            RunFailure::RunErr(_, s) => CompileErr(call_loc.clone(), s),
        })
        .map(|res| {
            let res_borrowed: &SExp = res.borrow();
            Rc::new(BodyForm::Quoted(res_borrowed.clone()))
        })
    }

    fn compile_code(
        &self,
        allocator: &mut Allocator,
        in_defun: bool,
        use_body: Rc<SExp>,
    ) -> Result<Rc<SExp>, CompileErr> {
        // Com takes place in the current environment.
        // We can only reduce com if all bindings are
        // primitive.
        let updated_opts = self
            .opts
            .set_stdenv(!in_defun)
            .set_in_defun(in_defun)
            .set_frontend_opt(false);

        let com_result = updated_opts.compile_program(
            allocator,
            self.runner.clone(),
            use_body,
            &mut HashMap::new(),
        )?;

        Ok(Rc::new(com_result))
    }

    pub fn add_helper(&mut self, h: &HelperForm) {
        for i in 0..self.helpers.len() {
            if self.helpers[i].name() == h.name() {
                self.helpers[i] = h.clone();
                return;
            }
        }
        self.helpers.push(h.clone());
    }

    // The evaluator treats the forms coming up from constants as live.
    fn get_constant(&self, name: &[u8], expand: ExpandMode) -> Option<Rc<BodyForm>> {
        for h in self.helpers.iter() {
            if let HelperForm::Defconstant(defc) = h {
                if defc.name == name && (!defc.tabled || expand.functions) {
                    return Some(defc.body.clone());
                }
            }
        }
        None
    }
}<|MERGE_RESOLUTION|>--- conflicted
+++ resolved
@@ -86,7 +86,6 @@
     Pair(Rc<ArgInputs>, Rc<ArgInputs>),
 }
 
-<<<<<<< HEAD
 impl ArgInputs {
     pub fn to_sexp(&self) -> Rc<SExp> {
         match self {
@@ -100,7 +99,6 @@
     }
 }
 
-=======
 /// Evaluator is an object that simplifies expressions, given the helpers
 /// (helpers are forms that are reusable parts of programs, such as defconst,
 /// defun or defmacro) from a program.  In the simplest form, it can be used to
@@ -117,7 +115,6 @@
 /// whether input parameters to the program as a whole are used in the program's
 /// eventual results.  The simplification it does is general eta conversion with
 /// some other local transformations thrown in.
->>>>>>> a8efdb0b
 pub struct Evaluator {
     opts: Rc<dyn CompilerOpts>,
     runner: Rc<dyn TRunProgram>,
