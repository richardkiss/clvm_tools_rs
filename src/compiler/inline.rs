--- conflicted
+++ resolved
@@ -157,11 +157,7 @@
 
 #[allow(clippy::too_many_arguments)]
 fn replace_inline_body(
-<<<<<<< HEAD
-    allocator: &mut Allocator,
     visited_inlines: &mut HashSet<Vec<u8>>,
-=======
->>>>>>> ff551ad3
     runner: Rc<dyn TRunProgram>,
     opts: Rc<dyn CompilerOpts>,
     compiler: &PrimaryCodegen,
@@ -182,11 +178,7 @@
                     new_args.push(arg.clone());
                 } else {
                     let replaced = replace_inline_body(
-<<<<<<< HEAD
-                        allocator,
                         visited_inlines,
-=======
->>>>>>> ff551ad3
                         runner.clone(),
                         opts.clone(),
                         compiler,
@@ -222,11 +214,7 @@
                     let pass_on_args: Vec<Rc<BodyForm>> =
                         new_args.iter().skip(1).cloned().collect();
                     replace_inline_body(
-<<<<<<< HEAD
-                        allocator,
                         visited_inlines,
-=======
->>>>>>> ff551ad3
                         runner,
                         opts.clone(),
                         compiler,
@@ -264,11 +252,7 @@
     let mut visited = HashSet::new();
     visited.insert(inline.name.clone());
     replace_inline_body(
-<<<<<<< HEAD
-        allocator,
         &mut visited,
-=======
->>>>>>> ff551ad3
         runner.clone(),
         opts.clone(),
         compiler,
