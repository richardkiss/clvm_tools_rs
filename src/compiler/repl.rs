--- conflicted
+++ resolved
@@ -9,13 +9,8 @@
 
 use crate::classic::clvm_tools::stages::stage_0::TRunProgram;
 use crate::compiler::comptypes::{BodyForm, CompileErr, CompilerOpts};
-<<<<<<< HEAD
-use crate::compiler::evaluate::Evaluator;
 use crate::compiler::frontend::{compile_helperform, frontend};
-=======
-use crate::compiler::evaluate::{first_of_alist, second_of_alist, Evaluator, EVAL_STACK_LIMIT};
-use crate::compiler::frontend::frontend;
->>>>>>> 6b093f76
+use crate::compiler::evaluate::{Evaluator, EVAL_STACK_LIMIT};
 use crate::compiler::sexp::{parse_sexp, SExp};
 use crate::compiler::srcloc::Srcloc;
 
@@ -191,12 +186,8 @@
                                 program.args.clone(),
                                 &HashMap::new(),
                                 program.exp,
-<<<<<<< HEAD
                                 Default::default(),
-=======
-                                false,
                                 self.stack_limit,
->>>>>>> 6b093f76
                             )
                         })
                         .map(Some)
