use std::borrow::Borrow;
use std::collections::HashMap;
use std::rc::Rc;

use crate::compiler::comptypes::{
    Binding, BodyForm, CompileForm, DefconstData, DefmacData, DefunData, HelperForm, LetData,
    LetFormKind,
};
use crate::compiler::gensym::gensym;
use crate::compiler::sexp::SExp;

fn rename_in_qq(namemap: &HashMap<Vec<u8>, Vec<u8>>, body: Rc<SExp>) -> Rc<SExp> {
    body.proper_list()
        .and_then(|x| {
            if let [SExp::Atom(_, q), body] = &x[..] {
                if q == b"unquote" {
                    return Some(rename_in_cons(namemap, Rc::new(body.clone())));
                }
            }

            None
        })
        .unwrap_or_else(|| match body.borrow() {
            SExp::Cons(l, x, y) => {
                let l_renamed = rename_in_qq(namemap, x.clone());
                let r_renamed = rename_in_qq(namemap, y.clone());
                Rc::new(SExp::Cons(l.clone(), l_renamed, r_renamed))
            }
            _ => body,
        })
}

/* Given a cons cell, rename occurrences of oldname to newname */
fn rename_in_cons(namemap: &HashMap<Vec<u8>, Vec<u8>>, body: Rc<SExp>) -> Rc<SExp> {
    match body.borrow() {
        SExp::Atom(l, name) => match namemap.get(name) {
            Some(v) => Rc::new(SExp::Atom(l.clone(), v.to_vec())),
            None => body,
        },
        SExp::Cons(l, f, r) => {
            if let SExp::Atom(la, q) = f.borrow() {
                if q == b"q" {
                    return Rc::new(SExp::Cons(
                        l.clone(),
                        Rc::new(SExp::Atom(la.clone(), "q".as_bytes().to_vec())),
                        r.clone(),
                    ));
                } else if *q == "quote".as_bytes().to_vec() {
                    return r
                        .proper_list()
                        .map(|x| match &x[..] {
                            [v] => Rc::new(SExp::Cons(
                                l.clone(),
                                Rc::new(SExp::atom_from_string(la.clone(), "quote")),
                                Rc::new(SExp::Cons(
                                    v.loc(),
                                    Rc::new(v.clone()),
                                    Rc::new(SExp::Nil(v.loc())),
                                )),
                            )),
                            _ => body.clone(),
                        })
                        .unwrap_or_else(|| body.clone());
                } else if *q == "qq".as_bytes().to_vec() {
                    return r
                        .proper_list()
                        .map(|x| match &x[..] {
                            [qqexpr] => rename_in_qq(namemap, Rc::new(qqexpr.clone())),
                            _ => body.clone(),
                        })
                        .unwrap_or_else(|| body.clone());
                }
            }

            Rc::new(SExp::Cons(
                l.clone(),
                rename_in_cons(namemap, f.clone()),
                rename_in_cons(namemap, r.clone()),
            ))
        }
        _ => body.clone(),
    }
}

/* Returns a list of pairs containing the old and new atom names */
fn invent_new_names_sexp(body: Rc<SExp>) -> Vec<(Vec<u8>, Vec<u8>)> {
    match body.borrow() {
        SExp::Atom(_, name) => {
            if name != &[b'@'] {
                vec![(name.to_vec(), gensym(name.to_vec()))]
            } else {
                vec![]
            }
        }
        SExp::Cons(_, head, tail) => {
            let mut head_list = invent_new_names_sexp(head.clone());
            let mut tail_list = invent_new_names_sexp(tail.clone());
            head_list.append(&mut tail_list);
            head_list
        }
        _ => {
            vec![]
        }
    }
}

fn make_binding_unique(b: &Binding) -> (Vec<u8>, Binding) {
    (
        b.name.to_vec(),
        Binding {
            loc: b.loc.clone(),
            nl: b.nl.clone(),
            name: gensym(b.name.clone()),
            body: b.body.clone(),
        },
    )
}

fn rename_in_bodyform(namemap: &HashMap<Vec<u8>, Vec<u8>>, b: Rc<BodyForm>) -> BodyForm {
    match b.borrow() {
        BodyForm::Let(kind, letdata) => {
            let new_bindings = letdata
                .bindings
                .iter()
                .map(|b| {
                    Rc::new(Binding {
                        loc: b.loc(),
                        nl: b.nl.clone(),
                        name: b.name.clone(),
                        body: Rc::new(rename_in_bodyform(namemap, b.body.clone())),
                    })
                })
                .collect();
            let new_body = rename_in_bodyform(namemap, letdata.body.clone());
            BodyForm::Let(
                kind.clone(),
                LetData {
                    loc: letdata.loc.clone(),
                    kw: letdata.kw.clone(),
                    bindings: new_bindings,
                    body: Rc::new(new_body),
                },
            )
        }

        BodyForm::Quoted(atom) => match atom.borrow() {
            SExp::Atom(l, n) => match namemap.get(n) {
                Some(named) => BodyForm::Quoted(SExp::Atom(l.clone(), named.to_vec())),
                None => BodyForm::Quoted(atom.clone()),
            },
            _ => BodyForm::Quoted(atom.clone()),
        },

        BodyForm::Value(atom) => match atom.borrow() {
            SExp::Atom(l, n) => match namemap.get(n) {
                Some(named) => BodyForm::Value(SExp::Atom(l.clone(), named.to_vec())),
                None => BodyForm::Value(atom.clone()),
            },
            _ => BodyForm::Value(atom.clone()),
        },

        BodyForm::Call(l, vs) => {
            let new_vs = vs
                .iter()
                .map(|x| Rc::new(rename_in_bodyform(namemap, x.clone())))
                .collect();
            BodyForm::Call(l.clone(), new_vs)
        }

        BodyForm::Mod(l, prog) => BodyForm::Mod(l.clone(), prog.clone()),
    }
}

pub fn desugar_sequential_let_bindings(
    bindings: &[Rc<Binding>],
    body: &BodyForm,
    n: usize, // Zero is for post-termination
) -> BodyForm {
    if n == 0 {
        body.clone()
    } else {
        let want_binding = bindings[n - 1].clone();
        desugar_sequential_let_bindings(
            bindings,
            &BodyForm::Let(
                LetFormKind::Parallel,
                LetData {
                    loc: want_binding.loc(),
                    kw: None,
                    bindings: vec![want_binding],
                    body: Rc::new(body.clone()),
                },
            ),
            n - 1,
        )
    }
}

fn rename_args_bodyform(b: &BodyForm) -> BodyForm {
    match b.borrow() {
        BodyForm::Let(LetFormKind::Sequential, letdata) => {
            // Renaming a sequential let is exactly as if the bindings were
            // nested in separate parallel lets.
            rename_args_bodyform(&desugar_sequential_let_bindings(
                &letdata.bindings,
                letdata.body.borrow(),
                letdata.bindings.len(),
            ))
        }

        BodyForm::Let(LetFormKind::Parallel, letdata) => {
            let renames: Vec<(Vec<u8>, Binding)> = letdata
                .bindings
                .iter()
                .map(|x| make_binding_unique(x.borrow()))
                .collect();
            let new_renamed_bindings: Vec<Rc<Binding>> =
                renames.iter().map(|(_, x)| Rc::new(x.clone())).collect();
            let mut local_namemap = HashMap::new();
            for x in renames.iter() {
                let (oldname, binding) = x;
                local_namemap.insert(oldname.to_vec(), binding.name.clone());
            }
            let new_bindings = new_renamed_bindings
                .iter()
                .map(|x| {
                    Rc::new(Binding {
                        loc: x.loc.clone(),
                        nl: x.nl.clone(),
                        name: x.name.clone(),
                        body: Rc::new(rename_args_bodyform(&x.body)),
                    })
                })
                .collect();
            let locally_renamed_body = rename_in_bodyform(&local_namemap, letdata.body.clone());
            BodyForm::Let(
                LetFormKind::Parallel,
                LetData {
                    loc: letdata.loc.clone(),
                    kw: letdata.kw.clone(),
                    bindings: new_bindings,
                    body: Rc::new(locally_renamed_body),
                },
            )
        }

        BodyForm::Quoted(e) => BodyForm::Quoted(e.clone()),
        BodyForm::Value(v) => BodyForm::Value(v.clone()),

        BodyForm::Call(l, vs) => {
            let new_vs = vs
                .iter()
                .map(|a| Rc::new(rename_args_bodyform(a)))
                .collect();
            BodyForm::Call(l.clone(), new_vs)
        }
        BodyForm::Mod(l, program) => BodyForm::Mod(l.clone(), program.clone()),
    }
}

fn rename_in_helperform(namemap: &HashMap<Vec<u8>, Vec<u8>>, h: &HelperForm) -> HelperForm {
    match h {
<<<<<<< HEAD
        HelperForm::Defconstant(l, kind, n, body) => HelperForm::Defconstant(
            l.clone(),
            kind.clone(),
            n.to_vec(),
            Rc::new(rename_in_bodyform(namemap, body.clone())),
        ),
        HelperForm::Defmacro(l, n, arg, body) => HelperForm::Defmacro(
            l.clone(),
            n.to_vec(),
            arg.clone(),
            Rc::new(rename_in_compileform(namemap, body.clone())),
        ),
        HelperForm::Defun(l, n, inline, arg, body) => HelperForm::Defun(
            l.clone(),
            n.to_vec(),
=======
        HelperForm::Defconstant(defc) => HelperForm::Defconstant(DefconstData {
            loc: defc.loc.clone(),
            name: defc.name.to_vec(),
            nl: defc.nl.clone(),
            kw: defc.kw.clone(),
            body: Rc::new(rename_in_bodyform(namemap, defc.body.clone())),
        }),
        HelperForm::Defmacro(mac) => HelperForm::Defmacro(DefmacData {
            loc: mac.loc.clone(),
            kw: mac.kw.clone(),
            nl: mac.nl.clone(),
            name: mac.name.to_vec(),
            args: mac.args.clone(),
            program: Rc::new(rename_in_compileform(namemap, mac.program.clone())),
        }),
        HelperForm::Defun(inline, defun) => HelperForm::Defun(
>>>>>>> 1356aded
            *inline,
            DefunData {
                loc: defun.loc.clone(),
                kw: defun.kw.clone(),
                nl: defun.nl.clone(),
                name: defun.name.to_vec(),
                args: defun.args.clone(),
                body: Rc::new(rename_in_bodyform(namemap, defun.body.clone())),
            },
        ),
    }
}

fn rename_args_helperform(h: &HelperForm) -> HelperForm {
    match h {
<<<<<<< HEAD
        HelperForm::Defconstant(l, kind, n, body) => HelperForm::Defconstant(
            l.clone(),
            kind.clone(),
            n.clone(),
            Rc::new(rename_args_bodyform(body)),
        ),
        HelperForm::Defmacro(l, n, arg, body) => {
=======
        HelperForm::Defconstant(defc) => HelperForm::Defconstant(DefconstData {
            loc: defc.loc.clone(),
            nl: defc.nl.clone(),
            kw: defc.kw.clone(),
            name: defc.name.clone(),
            body: Rc::new(rename_args_bodyform(defc.body.borrow())),
        }),
        HelperForm::Defmacro(mac) => {
>>>>>>> 1356aded
            let mut new_names: HashMap<Vec<u8>, Vec<u8>> = HashMap::new();
            for x in invent_new_names_sexp(mac.args.clone()).iter() {
                new_names.insert(x.0.clone(), x.1.clone());
            }
            let mut local_namemap = HashMap::new();
            for x in new_names.iter() {
                local_namemap.insert(x.0.to_vec(), x.1.to_vec());
            }
            let local_renamed_arg = rename_in_cons(&local_namemap, mac.args.clone());
            let local_renamed_body = rename_args_compileform(mac.program.borrow());
            HelperForm::Defmacro(DefmacData {
                loc: mac.loc.clone(),
                kw: mac.kw.clone(),
                nl: mac.nl.clone(),
                name: mac.name.clone(),
                args: local_renamed_arg,
                program: Rc::new(rename_in_compileform(
                    &local_namemap,
                    Rc::new(local_renamed_body),
                )),
            })
        }
        HelperForm::Defun(inline, defun) => {
            let new_names = invent_new_names_sexp(defun.args.clone());
            let mut local_namemap = HashMap::new();
            for x in new_names.iter() {
                local_namemap.insert(x.0.clone(), x.1.clone());
            }
            let local_renamed_arg = rename_in_cons(&local_namemap, defun.args.clone());
            let local_renamed_body = rename_args_bodyform(defun.body.borrow());
            HelperForm::Defun(
                *inline,
                DefunData {
                    loc: defun.loc.clone(),
                    nl: defun.nl.clone(),
                    kw: defun.kw.clone(),
                    name: defun.name.clone(),
                    args: local_renamed_arg,
                    body: Rc::new(rename_in_bodyform(
                        &local_namemap,
                        Rc::new(local_renamed_body),
                    )),
                },
            )
        }
    }
}

fn rename_in_compileform(namemap: &HashMap<Vec<u8>, Vec<u8>>, c: Rc<CompileForm>) -> CompileForm {
    CompileForm {
        loc: c.loc.clone(),
        args: c.args.clone(),
        helpers: c
            .helpers
            .iter()
            .map(|x| rename_in_helperform(namemap, x))
            .collect(),
        exp: Rc::new(rename_in_bodyform(namemap, c.exp.clone())),
    }
}

pub fn rename_children_compileform(c: &CompileForm) -> CompileForm {
    let local_renamed_helpers = c.helpers.iter().map(rename_args_helperform).collect();
    let local_renamed_body = rename_args_bodyform(c.exp.borrow());
    CompileForm {
        loc: c.loc.clone(),
        args: c.args.clone(),
        helpers: local_renamed_helpers,
        exp: Rc::new(local_renamed_body),
    }
}

pub fn rename_args_compileform(c: &CompileForm) -> CompileForm {
    let new_names = invent_new_names_sexp(c.args.clone());
    let mut local_namemap = HashMap::new();
    for x in new_names.iter() {
        local_namemap.insert(x.0.clone(), x.1.clone());
    }
    let local_renamed_arg = rename_in_cons(&local_namemap, c.args.clone());
    let local_renamed_helpers: Vec<HelperForm> =
        c.helpers.iter().map(rename_args_helperform).collect();
    let local_renamed_body = rename_args_bodyform(c.exp.borrow());
    CompileForm {
        loc: c.loc(),
        args: local_renamed_arg,
        helpers: local_renamed_helpers
            .iter()
            .map(|x| rename_in_helperform(&local_namemap, x))
            .collect(),
        exp: Rc::new(rename_in_bodyform(
            &local_namemap,
            Rc::new(local_renamed_body),
        )),
    }
}<|MERGE_RESOLUTION|>--- conflicted
+++ resolved
@@ -260,25 +260,9 @@
 
 fn rename_in_helperform(namemap: &HashMap<Vec<u8>, Vec<u8>>, h: &HelperForm) -> HelperForm {
     match h {
-<<<<<<< HEAD
-        HelperForm::Defconstant(l, kind, n, body) => HelperForm::Defconstant(
-            l.clone(),
-            kind.clone(),
-            n.to_vec(),
-            Rc::new(rename_in_bodyform(namemap, body.clone())),
-        ),
-        HelperForm::Defmacro(l, n, arg, body) => HelperForm::Defmacro(
-            l.clone(),
-            n.to_vec(),
-            arg.clone(),
-            Rc::new(rename_in_compileform(namemap, body.clone())),
-        ),
-        HelperForm::Defun(l, n, inline, arg, body) => HelperForm::Defun(
-            l.clone(),
-            n.to_vec(),
-=======
         HelperForm::Defconstant(defc) => HelperForm::Defconstant(DefconstData {
             loc: defc.loc.clone(),
+            kind: defc.kind.clone(),
             name: defc.name.to_vec(),
             nl: defc.nl.clone(),
             kw: defc.kw.clone(),
@@ -293,7 +277,6 @@
             program: Rc::new(rename_in_compileform(namemap, mac.program.clone())),
         }),
         HelperForm::Defun(inline, defun) => HelperForm::Defun(
->>>>>>> 1356aded
             *inline,
             DefunData {
                 loc: defun.loc.clone(),
@@ -309,24 +292,15 @@
 
 fn rename_args_helperform(h: &HelperForm) -> HelperForm {
     match h {
-<<<<<<< HEAD
-        HelperForm::Defconstant(l, kind, n, body) => HelperForm::Defconstant(
-            l.clone(),
-            kind.clone(),
-            n.clone(),
-            Rc::new(rename_args_bodyform(body)),
-        ),
-        HelperForm::Defmacro(l, n, arg, body) => {
-=======
         HelperForm::Defconstant(defc) => HelperForm::Defconstant(DefconstData {
             loc: defc.loc.clone(),
+            kind: defc.kind.clone(),
             nl: defc.nl.clone(),
             kw: defc.kw.clone(),
             name: defc.name.clone(),
             body: Rc::new(rename_args_bodyform(defc.body.borrow())),
         }),
         HelperForm::Defmacro(mac) => {
->>>>>>> 1356aded
             let mut new_names: HashMap<Vec<u8>, Vec<u8>> = HashMap::new();
             for x in invent_new_names_sexp(mac.args.clone()).iter() {
                 new_names.insert(x.0.clone(), x.1.clone());
