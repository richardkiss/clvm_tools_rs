use std::borrow::Borrow;
use std::collections::HashMap;
use std::rc::Rc;

use crate::compiler::comptypes::{Binding, BodyForm, CompileForm, HelperForm, LetFormKind};
use crate::compiler::gensym::gensym;
use crate::compiler::sexp::SExp;

fn rename_in_qq(namemap: &HashMap<Vec<u8>, Vec<u8>>, body: Rc<SExp>) -> Rc<SExp> {
    body.proper_list()
        .and_then(|x| {
            if let [SExp::Atom(_, q), body] = &x[..] {
                if q == b"unquote" {
                    return Some(rename_in_cons(namemap, Rc::new(body.clone())));
                }
            }

            None
        })
        .unwrap_or_else(|| match body.borrow() {
            SExp::Cons(l, x, y) => {
                let l_renamed = rename_in_qq(namemap, x.clone());
                let r_renamed = rename_in_qq(namemap, y.clone());
                Rc::new(SExp::Cons(l.clone(), l_renamed, r_renamed))
            }
            _ => body,
        })
}

/* Given a cons cell, rename occurrences of oldname to newname */
fn rename_in_cons(namemap: &HashMap<Vec<u8>, Vec<u8>>, body: Rc<SExp>) -> Rc<SExp> {
    match body.borrow() {
        SExp::Atom(l, name) => match namemap.get(name) {
            Some(v) => Rc::new(SExp::Atom(l.clone(), v.to_vec())),
            None => body,
        },
        SExp::Cons(l, f, r) => {
            if let SExp::Atom(la, q) = f.borrow() {
                if q == b"q" {
                    return Rc::new(SExp::Cons(
                        l.clone(),
                        Rc::new(SExp::Atom(la.clone(), "q".as_bytes().to_vec())),
                        r.clone(),
                    ));
                } else if *q == "quote".as_bytes().to_vec() {
                    return r
                        .proper_list()
                        .map(|x| match &x[..] {
                            [v] => Rc::new(SExp::Cons(
                                l.clone(),
                                Rc::new(SExp::atom_from_string(la.clone(), "quote")),
                                Rc::new(SExp::Cons(
                                    v.loc(),
                                    Rc::new(v.clone()),
                                    Rc::new(SExp::Nil(v.loc())),
                                )),
                            )),
                            _ => body.clone(),
                        })
                        .unwrap_or_else(|| body.clone());
                } else if *q == "qq".as_bytes().to_vec() {
                    return r
                        .proper_list()
                        .map(|x| match &x[..] {
                            [qqexpr] => rename_in_qq(namemap, Rc::new(qqexpr.clone())),
                            _ => body.clone(),
                        })
                        .unwrap_or_else(|| body.clone());
                }
            }

            Rc::new(SExp::Cons(
                l.clone(),
                rename_in_cons(namemap, f.clone()),
                rename_in_cons(namemap, r.clone()),
            ))
        }
        _ => body.clone(),
    }
}

/* Returns a list of pairs containing the old and new atom names */
fn invent_new_names_sexp(body: Rc<SExp>) -> Vec<(Vec<u8>, Vec<u8>)> {
    match body.borrow() {
        SExp::Atom(_, name) => {
            if name != &[b'@'] {
                vec![(name.to_vec(), gensym(name.to_vec()))]
            } else {
                vec![]
            }
        }
        SExp::Cons(_, head, tail) => {
            let mut head_list = invent_new_names_sexp(head.clone());
            let mut tail_list = invent_new_names_sexp(tail.clone());
            head_list.append(&mut tail_list);
            head_list
        }
        _ => {
            vec![]
        }
    }
}

fn make_binding_unique(b: &Binding) -> (Vec<u8>, Binding) {
    (
        b.name.to_vec(),
        Binding {
            loc: b.loc.clone(),
            name: gensym(b.name.clone()),
            body: b.body.clone(),
        },
    )
}

fn rename_in_bodyform(namemap: &HashMap<Vec<u8>, Vec<u8>>, b: Rc<BodyForm>) -> BodyForm {
    match b.borrow() {
        BodyForm::Let(l, kind, bindings, body) => {
            let new_bindings = bindings
                .iter()
                .map(|b| {
                    Rc::new(Binding {
                        loc: b.loc(),
                        name: b.name.clone(),
                        body: Rc::new(rename_in_bodyform(namemap, b.body.clone())),
                    })
                })
                .collect();
            let new_body = rename_in_bodyform(namemap, body.clone());
            BodyForm::Let(l.clone(), kind.clone(), new_bindings, Rc::new(new_body))
        }

        BodyForm::Quoted(atom) => match atom.borrow() {
            SExp::Atom(l, n) => match namemap.get(n) {
                Some(named) => BodyForm::Quoted(SExp::Atom(l.clone(), named.to_vec())),
                None => BodyForm::Quoted(atom.clone()),
            },
            _ => BodyForm::Quoted(atom.clone()),
        },

        BodyForm::Value(atom) => match atom.borrow() {
            SExp::Atom(l, n) => match namemap.get(n) {
                Some(named) => BodyForm::Value(SExp::Atom(l.clone(), named.to_vec())),
                None => BodyForm::Value(atom.clone()),
            },
            _ => BodyForm::Value(atom.clone()),
        },

        BodyForm::Call(l, vs) => {
            let new_vs = vs
                .iter()
                .map(|x| Rc::new(rename_in_bodyform(namemap, x.clone())))
                .collect();
            BodyForm::Call(l.clone(), new_vs)
        }
    }
}

pub fn desugar_sequential_let_bindings(
    bindings: &[Rc<Binding>],
    body: &BodyForm,
    n: usize, // Zero is for post-termination
) -> BodyForm {
    if n == 0 {
        body.clone()
    } else {
        let want_binding = bindings[n - 1].clone();
        desugar_sequential_let_bindings(
            bindings,
            &BodyForm::Let(
                want_binding.loc(),
                LetFormKind::Parallel,
                vec![want_binding],
                Rc::new(body.clone()),
            ),
            n - 1,
        )
    }
}

fn rename_args_bodyform(b: &BodyForm) -> BodyForm {
    match b.borrow() {
        BodyForm::Let(_l, LetFormKind::Sequential, bindings, body) => {
            // Renaming a sequential let is exactly as if the bindings were
            // nested in separate parallel lets.
            rename_args_bodyform(&desugar_sequential_let_bindings(
                bindings,
                body,
                bindings.len(),
            ))
        }

        BodyForm::Let(l, LetFormKind::Parallel, bindings, body) => {
            let renames: Vec<(Vec<u8>, Binding)> = bindings
                .iter()
                .map(|x| make_binding_unique(x.borrow()))
                .collect();
            let new_renamed_bindings: Vec<Rc<Binding>> =
                renames.iter().map(|(_, x)| Rc::new(x.clone())).collect();
            let mut local_namemap = HashMap::new();
            for x in renames.iter() {
                let (oldname, binding) = x;
                local_namemap.insert(oldname.to_vec(), binding.name.clone());
            }
            let new_bindings = new_renamed_bindings
                .iter()
                .map(|x| {
                    Rc::new(Binding {
                        loc: x.loc.clone(),
                        name: x.name.clone(),
                        body: Rc::new(rename_args_bodyform(&x.body)),
                    })
                })
                .collect();
            let locally_renamed_body = rename_in_bodyform(&local_namemap, body.clone());
            BodyForm::Let(
                l.clone(),
                LetFormKind::Parallel,
                new_bindings,
                Rc::new(locally_renamed_body),
            )
        }

        BodyForm::Quoted(e) => BodyForm::Quoted(e.clone()),
        BodyForm::Value(v) => BodyForm::Value(v.clone()),

        BodyForm::Call(l, vs) => {
            let new_vs = vs
                .iter()
                .map(|a| Rc::new(rename_args_bodyform(a)))
                .collect();
            BodyForm::Call(l.clone(), new_vs)
        }
    }
}

fn rename_in_helperform(namemap: &HashMap<Vec<u8>, Vec<u8>>, h: &HelperForm) -> HelperForm {
    match h {
        HelperForm::Deftype(_, _, _, _) => h.clone(),
        HelperForm::Defconstant(l, n, body, ty) => HelperForm::Defconstant(
            l.clone(),
            n.to_vec(),
<<<<<<< HEAD
            Rc::new(rename_in_bodyform(&namemap, body.clone())),
            ty.clone(),
=======
            Rc::new(rename_in_bodyform(namemap, body.clone())),
>>>>>>> 8d534d80
        ),
        HelperForm::Defmacro(l, n, arg, body) => HelperForm::Defmacro(
            l.clone(),
            n.to_vec(),
            arg.clone(),
            Rc::new(rename_in_compileform(namemap, body.clone())),
        ),
        HelperForm::Defun(l, n, inline, arg, body, ty) => HelperForm::Defun(
            l.clone(),
            n.to_vec(),
            *inline,
            arg.clone(),
<<<<<<< HEAD
            Rc::new(rename_in_bodyform(&namemap, body.clone())),
            ty.clone(),
=======
            Rc::new(rename_in_bodyform(namemap, body.clone())),
>>>>>>> 8d534d80
        ),
    }
}

fn rename_args_helperform(h: &HelperForm) -> HelperForm {
    match h {
        HelperForm::Deftype(_, _, _, _) => h.clone(),
        HelperForm::Defconstant(l, n, body, ty) => HelperForm::Defconstant(
            l.clone(),
            n.clone(),
            Rc::new(rename_args_bodyform(body)),
            ty.clone(),
        ),
        HelperForm::Defmacro(l, n, arg, body) => {
            let mut new_names: HashMap<Vec<u8>, Vec<u8>> = HashMap::new();
            for x in invent_new_names_sexp(arg.clone()).iter() {
                new_names.insert(x.0.clone(), x.1.clone());
            }
            let mut local_namemap = HashMap::new();
            for x in new_names.iter() {
                local_namemap.insert(x.0.to_vec(), x.1.to_vec());
            }
            let local_renamed_arg = rename_in_cons(&local_namemap, arg.clone());
            let local_renamed_body = rename_args_compileform(body);
            HelperForm::Defmacro(
                l.clone(),
                n.clone(),
                local_renamed_arg,
                Rc::new(rename_in_compileform(
                    &local_namemap,
                    Rc::new(local_renamed_body),
                )),
            )
        }
        HelperForm::Defun(l, n, inline, arg, body, ty) => {
            let new_names = invent_new_names_sexp(arg.clone());
            let mut local_namemap = HashMap::new();
            for x in new_names.iter() {
                local_namemap.insert(x.0.clone(), x.1.clone());
            }
            let local_renamed_arg = rename_in_cons(&local_namemap, arg.clone());
            let local_renamed_body = rename_args_bodyform(body);
            HelperForm::Defun(
                l.clone(),
                n.clone(),
                *inline,
                local_renamed_arg,
                Rc::new(rename_in_bodyform(
                    &local_namemap,
                    Rc::new(local_renamed_body),
                )),
                ty.clone(),
            )
        }
    }
}

fn rename_in_compileform(namemap: &HashMap<Vec<u8>, Vec<u8>>, c: Rc<CompileForm>) -> CompileForm {
    CompileForm {
        loc: c.loc.clone(),
        args: c.args.clone(),
        helpers: c
            .helpers
            .iter()
            .map(|x| rename_in_helperform(namemap, x))
            .collect(),
        exp: Rc::new(rename_in_bodyform(namemap, c.exp.clone())),
        ty: c.ty.clone(),
    }
}

pub fn rename_children_compileform(c: &CompileForm) -> CompileForm {
    let local_renamed_helpers = c.helpers.iter().map(rename_args_helperform).collect();
    let local_renamed_body = rename_args_bodyform(c.exp.borrow());
    CompileForm {
        loc: c.loc.clone(),
        args: c.args.clone(),
        helpers: local_renamed_helpers,
        exp: Rc::new(local_renamed_body),
        ty: c.ty.clone(),
    }
}

pub fn rename_args_compileform(c: &CompileForm) -> CompileForm {
    let new_names = invent_new_names_sexp(c.args.clone());
    let mut local_namemap = HashMap::new();
    for x in new_names.iter() {
        local_namemap.insert(x.0.clone(), x.1.clone());
    }
    let local_renamed_arg = rename_in_cons(&local_namemap, c.args.clone());
    let local_renamed_helpers: Vec<HelperForm> =
        c.helpers.iter().map(rename_args_helperform).collect();
    let local_renamed_body = rename_args_bodyform(c.exp.borrow());
    CompileForm {
        loc: c.loc(),
        args: local_renamed_arg,
        helpers: local_renamed_helpers
            .iter()
            .map(|x| rename_in_helperform(&local_namemap, x))
            .collect(),
        exp: Rc::new(rename_in_bodyform(
            &local_namemap,
            Rc::new(local_renamed_body),
        )),
        ty: c.ty.clone(),
    }
}<|MERGE_RESOLUTION|>--- conflicted
+++ resolved
@@ -239,12 +239,8 @@
         HelperForm::Defconstant(l, n, body, ty) => HelperForm::Defconstant(
             l.clone(),
             n.to_vec(),
-<<<<<<< HEAD
-            Rc::new(rename_in_bodyform(&namemap, body.clone())),
+            Rc::new(rename_in_bodyform(namemap, body.clone())),
             ty.clone(),
-=======
-            Rc::new(rename_in_bodyform(namemap, body.clone())),
->>>>>>> 8d534d80
         ),
         HelperForm::Defmacro(l, n, arg, body) => HelperForm::Defmacro(
             l.clone(),
@@ -257,12 +253,8 @@
             n.to_vec(),
             *inline,
             arg.clone(),
-<<<<<<< HEAD
-            Rc::new(rename_in_bodyform(&namemap, body.clone())),
+            Rc::new(rename_in_bodyform(namemap, body.clone())),
             ty.clone(),
-=======
-            Rc::new(rename_in_bodyform(namemap, body.clone())),
->>>>>>> 8d534d80
         ),
     }
 }
