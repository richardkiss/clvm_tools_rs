--- conflicted
+++ resolved
@@ -14,13 +14,8 @@
 use crate::compiler::compiler::{is_at_capture, run_optimizer};
 use crate::compiler::comptypes::{
     fold_m, join_vecs_to_string, list_to_cons, Binding, BodyForm, Callable, CompileErr,
-<<<<<<< HEAD
-    CompileForm, CompiledCode, CompilerOpts, ConstantKind, DefunCall, HelperForm, InlineFunction,
-    LetFormKind, PrimaryCodegen,
-=======
     CompileForm, CompiledCode, CompilerOpts, ConstantKind, DefunCall, DefunData, HelperForm,
     InlineFunction, LetData, LetFormKind, PrimaryCodegen,
->>>>>>> 4dd164aa
 };
 use crate::compiler::debug::{build_swap_table_mut, relabel};
 use crate::compiler::evaluate::Evaluator;
@@ -995,11 +990,11 @@
                 }
             }
         }
-        BodyForm::Let(_, _, bindings, body) => {
-            for b in bindings.iter() {
+        BodyForm::Let(_, letdata) => {
+            for b in letdata.bindings.iter() {
                 collect_names_for_strict_body(pc, b.body.borrow());
             }
-            collect_names_for_strict_body(pc, body.borrow());
+            collect_names_for_strict_body(pc, letdata.body.borrow());
         }
         BodyForm::Call(_, args) => {
             for a in args.iter().skip(1) {
@@ -1011,8 +1006,8 @@
 }
 
 fn collect_names_for_strict_helper(pc: &mut PrimaryCodegen, h: &HelperForm) {
-    if let HelperForm::Defun(_, _, _, _, body) = h {
-        collect_names_for_strict_body(pc, body.borrow());
+    if let HelperForm::Defun(_, defun) = h {
+        collect_names_for_strict_body(pc, defun.body.borrow());
     }
 }
 
@@ -1034,21 +1029,11 @@
         }
 
         use_compiler = match h.borrow() {
-<<<<<<< HEAD
-            HelperForm::Defconstant(loc, ConstantKind::Simple, name, body) => {
-                let expand_program = SExp::Cons(
-                    loc.clone(),
-                    Rc::new(SExp::Atom(loc.clone(), "mod".as_bytes().to_vec())),
-                    Rc::new(SExp::Cons(
-                        loc.clone(),
-                        Rc::new(SExp::Nil(loc.clone())),
-=======
             HelperForm::Defconstant(defc) => match defc.kind {
                 ConstantKind::Simple => {
                     let expand_program = SExp::Cons(
                         defc.loc.clone(),
                         Rc::new(SExp::Atom(defc.loc.clone(), "mod".as_bytes().to_vec())),
->>>>>>> 4dd164aa
                         Rc::new(SExp::Cons(
                             defc.loc.clone(),
                             Rc::new(SExp::Nil(defc.loc.clone())),
@@ -1058,61 +1043,6 @@
                                 Rc::new(SExp::Nil(defc.loc.clone())),
                             )),
                         )),
-<<<<<<< HEAD
-                    )),
-                );
-                let updated_opts = opts.set_compiler(use_compiler.clone());
-                let code = updated_opts.compile_program(
-                    allocator,
-                    runner.clone(),
-                    Rc::new(expand_program),
-                    &mut HashMap::new(),
-                )?;
-                run(
-                    allocator,
-                    runner.clone(),
-                    opts.prim_map(),
-                    Rc::new(code),
-                    Rc::new(SExp::Nil(loc.clone())),
-                )
-                .map_err(|r| CompileErr(loc.clone(), format!("Error evaluating constant: {}", r)))
-                .and_then(|res| fail_if_present(loc.clone(), &use_compiler.constants, name, res))
-                .map(|res| {
-                    let quoted = primquote(loc.clone(), res);
-                    use_compiler.add_constant(name, Rc::new(quoted))
-                })?
-            }
-            HelperForm::Defconstant(loc, ConstantKind::Complex, name, body) => {
-                let evaluator = Evaluator::new(opts.clone(), runner.clone(), comp.helpers.clone());
-                let constant_result = evaluator.shrink_bodyform(
-                    allocator,
-                    Rc::new(SExp::Nil(loc.clone())),
-                    &HashMap::new(),
-                    body.clone(),
-                    false,
-                )?;
-                if let BodyForm::Quoted(q) = constant_result.borrow() {
-                    use_compiler.add_constant(
-                        name,
-                        Rc::new(SExp::Cons(
-                            loc.clone(),
-                            Rc::new(SExp::Atom(loc.clone(), vec![1])),
-                            Rc::new(q.clone()),
-                        )),
-                    )
-                } else {
-                    return Err(CompileErr(
-                        loc.clone(),
-                        format!(
-                            "constant definition didn't reduce to constant value {}, got {}",
-                            h.to_sexp(),
-                            constant_result.to_sexp()
-                        ),
-                    ));
-                }
-            }
-            HelperForm::Defmacro(loc, name, _args, body) => {
-=======
                     );
                     let updated_opts = opts.set_compiler(use_compiler.clone());
                     let code = updated_opts.compile_program(
@@ -1174,7 +1104,6 @@
                 }
             },
             HelperForm::Defmacro(mac) => {
->>>>>>> 4dd164aa
                 let macro_program = Rc::new(SExp::Cons(
                     mac.loc.clone(),
                     Rc::new(SExp::Atom(mac.loc.clone(), "mod".as_bytes().to_vec())),
