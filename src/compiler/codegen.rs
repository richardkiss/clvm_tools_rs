--- conflicted
+++ resolved
@@ -616,12 +616,8 @@
     compiler: &PrimaryCodegen,
     h: &HelperForm,
 ) -> Result<PrimaryCodegen, CompileErr> {
-    match h {
-<<<<<<< HEAD
-        HelperForm::Defun(loc, name, inline, args, body, _) => {
-=======
+    match &h {
         HelperForm::Defun(inline, defun) => {
->>>>>>> 1356aded
             if *inline {
                 // Note: this just replaces a dummy function inserted earlier.
                 // The real redefinition check is in dummy_functions.
@@ -709,11 +705,7 @@
 }
 
 fn is_defun(b: &HelperForm) -> bool {
-<<<<<<< HEAD
-    matches!(b, HelperForm::Defun(_, _, false, _, _, _))
-=======
     matches!(b, HelperForm::Defun(false, _))
->>>>>>> 1356aded
 }
 
 pub fn empty_compiler(prim_map: Rc<HashMap<Vec<u8>, Rc<SExp>>>, l: Srcloc) -> PrimaryCodegen {
@@ -757,14 +749,6 @@
     );
 
     HelperForm::Defun(
-<<<<<<< HEAD
-        l,
-        name.to_owned(),
-        true,
-        Rc::new(inner_function_args),
-        body,
-        None,
-=======
         true,
         DefunData {
             loc: l.clone(),
@@ -773,8 +757,8 @@
             name: name.to_owned(),
             args: Rc::new(inner_function_args),
             body,
+            ty: None,
         },
->>>>>>> 1356aded
     )
 }
 
@@ -916,12 +900,6 @@
 
     while i < result.len() {
         match result[i].clone() {
-<<<<<<< HEAD
-            HelperForm::Defun(l, name, inline, args, body, ty) => {
-                let context = if inline { Some(args.clone()) } else { None };
-                let helper_result =
-                    hoist_body_let_binding(compiler, context, args.clone(), body.clone());
-=======
             HelperForm::Defun(inline, defun) => {
                 let context = if inline {
                     Some(defun.args.clone())
@@ -934,19 +912,10 @@
                     defun.args.clone(),
                     defun.body.clone(),
                 );
->>>>>>> 1356aded
                 let hoisted_helpers = helper_result.0;
                 let hoisted_body = helper_result.1.clone();
 
                 result[i] = HelperForm::Defun(
-<<<<<<< HEAD
-                    l.clone(),
-                    name.clone(),
-                    inline,
-                    args.clone(),
-                    hoisted_body,
-                    ty.clone(),
-=======
                     inline,
                     DefunData {
                         loc: defun.loc.clone(),
@@ -955,8 +924,8 @@
                         name: defun.name.clone(),
                         args: defun.args.clone(),
                         body: hoisted_body,
+                        ty: defun.ty.clone()
                     },
->>>>>>> 1356aded
                 );
 
                 i += 1;
@@ -988,11 +957,7 @@
     // Start compiler with all macros and constants
     for h in comp.helpers.iter() {
         use_compiler = match h.borrow() {
-<<<<<<< HEAD
-            HelperForm::Defconstant(loc, name, body, _) => {
-=======
             HelperForm::Defconstant(defc) => {
->>>>>>> 1356aded
                 let expand_program = SExp::Cons(
                     defc.loc.clone(),
                     Rc::new(SExp::Atom(defc.loc.clone(), "mod".as_bytes().to_vec())),
@@ -1210,28 +1175,14 @@
 fn dummy_functions(compiler: &PrimaryCodegen) -> Result<PrimaryCodegen, CompileErr> {
     fold_m(
         &|compiler: &PrimaryCodegen, form: &HelperForm| match form {
-<<<<<<< HEAD
-            HelperForm::Defun(_, name, false, _, _, _) => {
-=======
             HelperForm::Defun(false, defun) => {
->>>>>>> 1356aded
                 let mut c_copy = compiler.clone();
                 c_copy.parentfns.insert(defun.name.clone());
                 Ok(c_copy)
             }
-<<<<<<< HEAD
-            HelperForm::Defun(loc, name, true, args, body, _) => Ok(compiler)
-                .and_then(|comp| fail_if_present(loc.clone(), &compiler.inlines, name, comp))
-                .and_then(|comp| fail_if_present(loc.clone(), &compiler.defuns, name, comp))
-=======
             HelperForm::Defun(true, defun) => Ok(compiler)
-                .and_then(|comp| {
-                    fail_if_present(defun.loc.clone(), &compiler.inlines, &defun.name, comp)
-                })
-                .and_then(|comp| {
-                    fail_if_present(defun.loc.clone(), &compiler.defuns, &defun.name, comp)
-                })
->>>>>>> 1356aded
+                .and_then(|comp| fail_if_present(defun.loc.clone(), &compiler.inlines, &defun.name, comp))
+                .and_then(|comp| fail_if_present(defun.loc.clone(), &compiler.defuns, &defun.name, comp))
                 .map(|comp| {
                     comp.add_inline(
                         &defun.name,
