use std::borrow::Borrow;
use std::collections::HashMap;
use std::collections::HashSet;
use std::rc::Rc;

use num_bigint::ToBigInt;

use crate::classic::clvm_tools::stages::stage_0::TRunProgram;
use clvm_rs::allocator::Allocator;

use crate::classic::clvm::__type_compatibility__::bi_one;

use crate::compiler::clvm::run;
use crate::compiler::compiler::{is_at_capture, run_optimizer};
use crate::compiler::comptypes::{
    fold_m, join_vecs_to_string, list_to_cons, Binding, BodyForm, Callable, CompileErr,
<<<<<<< HEAD
    CompileForm, CompiledCode, CompilerOpts, ConstantKind, DefunCall, HelperForm, InlineFunction,
    LetFormKind, PrimaryCodegen,
=======
    CompileForm, CompiledCode, CompilerOpts, DefunCall, DefunData, HelperForm, InlineFunction,
    LetData, LetFormKind, PrimaryCodegen,
>>>>>>> 1356aded
};
use crate::compiler::debug::{build_swap_table_mut, relabel};
use crate::compiler::evaluate::Evaluator;
use crate::compiler::frontend::compile_bodyform;
use crate::compiler::gensym::gensym;
use crate::compiler::inline::{replace_in_inline, synthesize_args};
use crate::compiler::optimize::optimize_expr;
use crate::compiler::prims::{primapply, primcons, primquote};
use crate::compiler::runtypes::RunFailure;
use crate::compiler::sexp::{decode_string, SExp};
use crate::compiler::srcloc::Srcloc;
use crate::util::u8_from_number;

/* As in the python code, produce a pair whose (thanks richard)
 *
 *   - car is the compiled code and
 *   - cdr is the argument from the mod definition
 *
 *   Every let adds arguments, and since we model each function level target
 *   as a mod () in the end, we can do the same with let bindings, letting
 *   each group of bindings:
 *
 *       (mod args
 *         (let
 *           ((x (+ a 1))
 *            (y (+ b 1)))
 *
 *           (+ x y)))
 *
 *   Translate to:
 *
 *       (mod (a b)
 *         (defun let_$1 ((a b) x y) (+ x y))
 *         (let_$1 (r @) (+ a 1) (+ b 1))
 *         )
 */

fn cons_bodyform(loc: Srcloc, left: Rc<BodyForm>, right: Rc<BodyForm>) -> BodyForm {
    BodyForm::Call(
        loc.clone(),
        vec![
            Rc::new(BodyForm::Value(SExp::Atom(loc, "c".as_bytes().to_vec()))), // Cons
            left,
            right,
        ],
    )
}

/*
 * Produce a structure that mimics the expected environment if the current inline
 * context had been a function.
 */
fn create_let_env_expression(args: Rc<SExp>) -> BodyForm {
    match args.borrow() {
        SExp::Cons(l, a, b) => cons_bodyform(
            l.clone(),
            Rc::new(create_let_env_expression(a.clone())),
            Rc::new(create_let_env_expression(b.clone())),
        ),
        _ => {
            let cloned: &SExp = args.borrow();
            BodyForm::Value(cloned.clone())
        }
    }
}

fn helper_atom(h: &HelperForm) -> SExp {
    SExp::Atom(h.loc(), h.name().clone())
}

fn build_tree(l: Srcloc, s: usize, e: usize, helper_array: &[HelperForm]) -> SExp {
    if e - s == 1 {
        helper_atom(helper_array[s].borrow())
    } else {
        let mid = (e + s) / 2;
        let car = build_tree(l.clone(), s, mid, helper_array);
        let cdr = build_tree(l.clone(), mid, e, helper_array);
        SExp::Cons(l, Rc::new(car), Rc::new(cdr))
    }
}

fn compute_code_shape(l: Srcloc, helpers: &[HelperForm]) -> SExp {
    let alen = helpers.len();
    if alen == 0 {
        SExp::Nil(l)
    } else if alen == 1 {
        SExp::Atom(l, helpers[0].name().clone())
    } else {
        build_tree(l, 0, alen, helpers)
    }
}

fn compute_env_shape(l: Srcloc, args: Rc<SExp>, helpers: &[HelperForm]) -> SExp {
    let car = compute_code_shape(l.clone(), helpers);
    let cdr = args;
    SExp::Cons(l, Rc::new(car), cdr)
}

fn create_name_lookup_(
    l: Srcloc,
    name: &[u8],
    env: Rc<SExp>,
    find: Rc<SExp>,
) -> Result<u64, CompileErr> {
    match find.borrow() {
        SExp::Atom(l, a) => {
            if *a == *name {
                Ok(1_u64)
            } else {
                Err(CompileErr(
                    l.clone(),
                    format!(
                        "{} not found (via {})",
                        decode_string(name),
                        decode_string(a)
                    ),
                ))
            }
        }
        SExp::Integer(l, i) => {
            let a = u8_from_number(i.clone());
            if a == *name {
                Ok(1_u64)
            } else {
                Err(CompileErr(
                    l.clone(),
                    format!(
                        "{} not found (via {})",
                        decode_string(name),
                        decode_string(&a)
                    ),
                ))
            }
        }
        SExp::Cons(l, head, rest) => {
            if let Some((capture, substructure)) = is_at_capture(head.clone(), rest.clone()) {
                if *capture == *name {
                    Ok(1_u64)
                } else {
                    create_name_lookup_(l.clone(), name, env, substructure)
                }
            } else {
                create_name_lookup_(l.clone(), name, env.clone(), head.clone())
                    .map(|v| Ok(2 * v))
                    .unwrap_or_else(|_| {
                        create_name_lookup_(l.clone(), name, env, rest.clone()).map(|v| 2 * v + 1)
                    })
            }
        }
        _ => Err(CompileErr(
            l,
            format!(
                "operator or function atom {} not found checking {} in {}",
                decode_string(name),
                find,
                env
            ),
        )),
    }
}

fn create_name_lookup(
    compiler: &PrimaryCodegen,
    l: Srcloc,
    name: &[u8],
) -> Result<Rc<SExp>, CompileErr> {
    compiler
        .constants
        .get(name)
        .map(|x| Ok(x.clone()))
        .unwrap_or_else(|| {
            create_name_lookup_(l.clone(), name, compiler.env.clone(), compiler.env.clone())
                .map(|i| Rc::new(SExp::Integer(l.clone(), i.to_bigint().unwrap())))
        })
}

fn get_prim(loc: Srcloc, prims: Rc<HashMap<Vec<u8>, Rc<SExp>>>, name: &[u8]) -> Option<Rc<SExp>> {
    if let Some(p) = prims.get(name) {
        return Some(p.clone());
    }
    let myatom = SExp::Atom(loc, name.to_owned());
    for kv in prims.iter() {
        let val_borrowed: &SExp = kv.1.borrow();
        if val_borrowed == &myatom {
            return Some(Rc::new(myatom));
        }
    }
    None
}

pub fn get_callable(
    _opts: Rc<dyn CompilerOpts>,
    compiler: &PrimaryCodegen,
    l: Srcloc,
    atom: Rc<SExp>,
) -> Result<Callable, CompileErr> {
    match atom.borrow() {
        SExp::Atom(l, name) => {
            let macro_def = compiler.macros.get(name);
            let inline = compiler.inlines.get(name);
            let defun = create_name_lookup(compiler, l.clone(), name);
            let prim = get_prim(l.clone(), compiler.prims.clone(), name);
            let atom_is_com = *name == "com".as_bytes().to_vec();
            let atom_is_at = *name == "@".as_bytes().to_vec();
            match (macro_def, inline, defun, prim, atom_is_com, atom_is_at) {
                (Some(macro_def), _, _, _, _, _) => {
                    let macro_def_clone: &SExp = macro_def.borrow();
                    Ok(Callable::CallMacro(l.clone(), macro_def_clone.clone()))
                }
                (_, Some(inline), _, _, _, _) => {
                    Ok(Callable::CallInline(l.clone(), inline.clone()))
                }
                (_, _, Ok(defun), _, _, _) => {
                    let defun_clone: &SExp = defun.borrow();
                    Ok(Callable::CallDefun(l.clone(), defun_clone.clone()))
                }
                (_, _, _, Some(prim), _, _) => {
                    let prim_clone: &SExp = prim.borrow();
                    Ok(Callable::CallPrim(l.clone(), prim_clone.clone()))
                }
                (_, _, _, _, true, _) => Ok(Callable::RunCompiler),
                (_, _, _, _, _, true) => Ok(Callable::EnvPath),
                _ => Err(CompileErr(
                    l.clone(),
                    format!("no such callable '{}'", decode_string(name)),
                )),
            }
        }
        SExp::Integer(_, v) => Ok(Callable::CallPrim(l.clone(), SExp::Integer(l, v.clone()))),
        _ => Err(CompileErr(
            atom.loc(),
            format!("can't call object {}", atom),
        )),
    }
}

pub fn process_macro_call(
    allocator: &mut Allocator,
    runner: Rc<dyn TRunProgram>,
    opts: Rc<dyn CompilerOpts>,
    compiler: &PrimaryCodegen,
    l: Srcloc,
    args: Vec<Rc<BodyForm>>,
    code: Rc<SExp>,
) -> Result<CompiledCode, CompileErr> {
    let converted_args: Vec<Rc<SExp>> = args.iter().map(|b| b.to_sexp()).collect();
    let mut swap_table = HashMap::new();
    let args_to_macro = list_to_cons(l.clone(), &converted_args);
    build_swap_table_mut(&mut swap_table, &args_to_macro);

    run(
        allocator,
        runner.clone(),
        opts.prim_map(),
        code,
        Rc::new(args_to_macro),
    )
    .map_err(|e| match e {
        RunFailure::RunExn(ml, x) => CompileErr(l, format!("macro aborted at {} with {}", ml, x)),
        RunFailure::RunErr(rl, e) => CompileErr(l, format!("error executing macro: {} {}", rl, e)),
    })
    .and_then(|v| {
        let relabeled_expr = relabel(&swap_table, &v);
        compile_bodyform(opts.clone(), Rc::new(relabeled_expr))
    })
    .and_then(|body| generate_expr_code(allocator, runner, opts, compiler, Rc::new(body)))
}

fn generate_args_code(
    allocator: &mut Allocator,
    runner: Rc<dyn TRunProgram>,
    opts: Rc<dyn CompilerOpts>,
    compiler: &PrimaryCodegen,
    l: Srcloc,
    list: &[Rc<BodyForm>],
) -> Result<SExp, CompileErr> {
    if list.is_empty() {
        Ok(SExp::Nil(l))
    } else {
        let mut compiled_args: Vec<Rc<SExp>> = Vec::new();
        for hd in list.iter() {
            let generated = generate_expr_code(
                allocator,
                runner.clone(),
                opts.clone(),
                compiler,
                hd.clone(),
            )
            .map(|x| x.1)?;
            compiled_args.push(generated);
        }
        Ok(list_to_cons(l, &compiled_args))
    }
}

fn cons_up(at: Rc<SExp>) -> Rc<SExp> {
    match at.borrow() {
        SExp::Cons(l, h, r) => Rc::new(primcons(l.clone(), h.clone(), cons_up(r.clone()))),
        _ => at,
    }
}

fn process_defun_call(
    _opts: Rc<dyn CompilerOpts>,
    _compiler: &PrimaryCodegen,
    l: Srcloc,
    args: Rc<SExp>,
    lookup: Rc<SExp>,
) -> Result<CompiledCode, CompileErr> {
    let env = primcons(
        l.clone(),
        Rc::new(SExp::Integer(l.clone(), 2_u32.to_bigint().unwrap())),
        cons_up(args),
    );
    Ok(CompiledCode(
        l.clone(),
        Rc::new(primapply(l, lookup, Rc::new(env))),
    ))
}

pub fn get_call_name(l: Srcloc, body: BodyForm) -> Result<Rc<SExp>, CompileErr> {
    match &body {
        BodyForm::Value(SExp::Atom(l, name)) => {
            return Ok(Rc::new(SExp::Atom(l.clone(), name.clone())));
        }
        BodyForm::Value(SExp::Integer(l, v)) => {
            return Ok(Rc::new(SExp::Integer(l.clone(), v.clone())));
        }
        _ => {}
    }

    Err(CompileErr(
        l,
        format!("not yet callable {}", body.to_sexp()),
    ))
}

fn compile_call(
    allocator: &mut Allocator,
    runner: Rc<dyn TRunProgram>,
    l: Srcloc,
    opts: Rc<dyn CompilerOpts>,
    compiler: &PrimaryCodegen,
    list: Vec<Rc<BodyForm>>,
) -> Result<CompiledCode, CompileErr> {
    let arg_string_list: Vec<Vec<u8>> = list
        .iter()
        .map(|v| v.to_sexp().to_string().as_bytes().to_vec())
        .collect();

    let error = Err(CompileErr(
        l.clone(),
        format!(
            "wierdly formed compile request: {}",
            join_vecs_to_string(";".as_bytes().to_vec(), &arg_string_list)
        ),
    ));

    let compile_atom_head = |al: Srcloc, an: &Vec<u8>| {
        let tl = list.iter().skip(1).cloned().collect();
        get_callable(
            opts.clone(),
            compiler,
            l.clone(),
            Rc::new(SExp::Atom(al.clone(), an.to_vec())),
        )
        .and_then(|calltype| match calltype {
            Callable::CallMacro(l, code) => process_macro_call(
                allocator,
                runner,
                opts.clone(),
                compiler,
                l,
                tl,
                Rc::new(code),
            ),

            Callable::CallInline(l, inline) => replace_in_inline(
                allocator,
                runner.clone(),
                opts.clone(),
                compiler,
                l,
                &inline,
                &tl,
            ),

            Callable::CallDefun(l, lookup) => {
                generate_args_code(allocator, runner, opts.clone(), compiler, l.clone(), &tl)
                    .and_then(|args| {
                        process_defun_call(
                            opts.clone(),
                            compiler,
                            l.clone(),
                            Rc::new(args),
                            Rc::new(lookup),
                        )
                    })
            }

            Callable::CallPrim(l, p) => {
                generate_args_code(allocator, runner, opts, compiler, l.clone(), &tl).map(|args| {
                    CompiledCode(l.clone(), Rc::new(SExp::Cons(l, Rc::new(p), Rc::new(args))))
                })
            }

            Callable::EnvPath => {
                if tl.len() == 1 {
                    match tl[0].borrow() {
                        BodyForm::Value(SExp::Integer(l, i)) => Ok(CompiledCode(
                            l.clone(),
                            Rc::new(SExp::Integer(l.clone(), i.clone())),
                        )),
                        _ => Err(CompileErr(
                            al.clone(),
                            "@ form only accepts integers at present".to_string(),
                        )),
                    }
                } else {
                    Err(CompileErr(
                        al.clone(),
                        "@ form accepts one argument".to_string(),
                    ))
                }
            }

            Callable::RunCompiler => {
                if list.len() >= 2 {
                    let updated_opts = opts
                        .set_stdenv(false)
                        .set_in_defun(true)
                        .set_start_env(Some(compiler.env.clone()))
                        .set_compiler(compiler.clone());

                    let use_body = SExp::Cons(
                        l.clone(),
                        Rc::new(SExp::Atom(l.clone(), "mod".as_bytes().to_vec())),
                        Rc::new(SExp::Cons(
                            l.clone(),
                            Rc::new(SExp::Nil(l.clone())),
                            Rc::new(SExp::Cons(
                                list[1].loc(),
                                list[1].to_sexp(),
                                Rc::new(SExp::Nil(l.clone())),
                            )),
                        )),
                    );

                    let mut unused_symbol_table = HashMap::new();
                    updated_opts
                        .compile_program(
                            allocator,
                            runner,
                            Rc::new(use_body),
                            &mut unused_symbol_table,
                        )
                        .map(|code| {
                            CompiledCode(l.clone(), Rc::new(primquote(l.clone(), Rc::new(code))))
                        })
                } else {
                    error.clone()
                }
            }
        })
    };

    match list[0].borrow() {
        BodyForm::Value(SExp::Integer(al, an)) => {
            compile_atom_head(al.clone(), &u8_from_number(an.clone()))
        }
        BodyForm::Value(SExp::QuotedString(al, _, an)) => compile_atom_head(al.clone(), an),
        BodyForm::Value(SExp::Atom(al, an)) => compile_atom_head(al.clone(), an),
        _ => error,
    }
}

pub fn generate_expr_code(
    allocator: &mut Allocator,
    runner: Rc<dyn TRunProgram>,
    opts: Rc<dyn CompilerOpts>,
    compiler: &PrimaryCodegen,
    expr: Rc<BodyForm>,
) -> Result<CompiledCode, CompileErr> {
    match expr.borrow() {
        BodyForm::Let(LetFormKind::Parallel, letdata) => {
            /* Depends on a defun having been desugared from this let and the let
            expressing rewritten. */
            generate_expr_code(allocator, runner, opts, compiler, letdata.body.clone())
        }
        BodyForm::Quoted(q) => {
            let l = q.loc();
            Ok(CompiledCode(
                l.clone(),
                Rc::new(primquote(l, Rc::new(q.clone()))),
            ))
        }
        BodyForm::Value(v) => {
            match v.borrow() {
                SExp::Atom(l, atom) => {
                    if *atom == "@".as_bytes().to_vec() {
                        Ok(CompiledCode(
                            l.clone(),
                            Rc::new(SExp::Integer(l.clone(), bi_one())),
                        ))
                    } else {
                        create_name_lookup(compiler, l.clone(), atom)
                            .map(|f| Ok(CompiledCode(l.clone(), f)))
                            .unwrap_or_else(|_| {
                                // Pass through atoms that don't look up on behalf of
                                // macros, as it's possible that a macro returned
                                // something that's canonically a name in number form.
                                generate_expr_code(
                                    allocator,
                                    runner,
                                    opts,
                                    compiler,
                                    Rc::new(BodyForm::Quoted(SExp::Atom(l.clone(), atom.clone()))),
                                )
                            })
                    }
                }
                // Since macros are in this language and the runtime has
                // a very narrow data representation, we'll need to
                // accomodate bare numbers coming back in place of identifiers.
                // I'm considering ways to make this better.
                SExp::Integer(l, i) => generate_expr_code(
                    allocator,
                    runner,
                    opts,
                    compiler,
                    Rc::new(BodyForm::Value(SExp::Atom(
                        l.clone(),
                        u8_from_number(i.clone()),
                    ))),
                ),
                _ => Ok(CompiledCode(
                    v.loc(),
                    Rc::new(primquote(v.loc(), Rc::new(v.clone()))),
                )),
            }
        }
        BodyForm::Call(l, list) => {
            if list.is_empty() {
                Err(CompileErr(
                    l.clone(),
                    "created a call with no forms".to_string(),
                ))
            } else {
                compile_call(allocator, runner, l.clone(), opts, compiler, list.to_vec())
            }
        }
        BodyForm::Mod(_, program) => {
            // A mod form yields the compiled code.
            let code = codegen(allocator, runner, opts, program, &mut HashMap::new())?;
            Ok(CompiledCode(
                program.loc.clone(),
                Rc::new(SExp::Cons(
                    program.loc.clone(),
                    Rc::new(SExp::Atom(program.loc.clone(), vec![1])),
                    Rc::new(code),
                )),
            ))
        }
        _ => Err(CompileErr(
            expr.loc(),
            format!("don't know how to compile {}", expr.to_sexp()),
        )),
    }
}

fn combine_defun_env(old_env: Rc<SExp>, new_args: Rc<SExp>) -> Rc<SExp> {
    match old_env.borrow() {
        SExp::Cons(l, h, _) => Rc::new(SExp::Cons(l.clone(), h.clone(), new_args)),
        _ => old_env,
    }
}

// Diverts to failure if a symbol is redefined.
fn fail_if_present<T, R>(
    loc: Srcloc,
    map: &HashMap<Vec<u8>, T>,
    name: &[u8],
    result: R,
) -> Result<R, CompileErr> {
    if map.contains_key(name) {
        Err(CompileErr(
            loc.clone(),
            format!("Cannot redefine {}", SExp::Atom(loc, name.to_owned())),
        ))
    } else {
        Ok(result)
    }
}

fn codegen_(
    allocator: &mut Allocator,
    runner: Rc<dyn TRunProgram>,
    opts: Rc<dyn CompilerOpts>,
    compiler: &PrimaryCodegen,
    h: &HelperForm,
) -> Result<PrimaryCodegen, CompileErr> {
    match h {
        HelperForm::Defun(inline, defun) => {
            if *inline {
                // Note: this just replaces a dummy function inserted earlier.
                // The real redefinition check is in dummy_functions.
                Ok(compiler.add_inline(
                    &defun.name,
                    &InlineFunction {
                        name: defun.name.clone(),
                        args: defun.args.clone(),
                        body: defun.body.clone(),
                    },
                ))
            } else {
                let updated_opts = opts
                    .set_compiler(compiler.clone())
                    .set_in_defun(true)
                    .set_stdenv(false)
                    .set_start_env(Some(combine_defun_env(
                        compiler.env.clone(),
                        defun.args.clone(),
                    )));

                let opt = if opts.optimize() {
                    // Run optimizer on frontend style forms.
                    optimize_expr(
                        allocator,
                        opts.clone(),
                        runner.clone(),
                        compiler,
                        defun.body.clone(),
                    )
                    .map(|x| x.1)
                    .unwrap_or_else(|| defun.body.clone())
                } else {
                    defun.body.clone()
                };

                let tocompile = SExp::Cons(
                    defun.loc.clone(),
                    Rc::new(SExp::Atom(defun.loc.clone(), "mod".as_bytes().to_vec())),
                    Rc::new(SExp::Cons(
                        defun.loc.clone(),
                        defun.args.clone(),
                        Rc::new(SExp::Cons(
                            defun.loc.clone(),
                            opt.to_sexp(),
                            Rc::new(SExp::Nil(defun.loc.clone())),
                        )),
                    )),
                );

                let mut unused_symbol_table = HashMap::new();
                updated_opts
                    .compile_program(
                        allocator,
                        runner.clone(),
                        Rc::new(tocompile),
                        &mut unused_symbol_table,
                    )
                    .and_then(|code| {
                        if opts.optimize() {
                            run_optimizer(allocator, runner, Rc::new(code))
                        } else {
                            Ok(Rc::new(code))
                        }
                    })
                    .and_then(|code| {
                        fail_if_present(defun.loc.clone(), &compiler.inlines, &defun.name, code)
                    })
                    .and_then(|code| {
                        fail_if_present(defun.loc.clone(), &compiler.defuns, &defun.name, code)
                    })
                    .map(|code| {
                        compiler.add_defun(
                            &defun.name,
                            DefunCall {
                                required_env: defun.args.clone(),
                                code,
                            },
                        )
                    })
            }
        }
        _ => Ok(compiler.clone()),
    }
}

fn is_defun(b: &HelperForm) -> bool {
    matches!(b, HelperForm::Defun(false, _))
}

pub fn empty_compiler(prim_map: Rc<HashMap<Vec<u8>, Rc<SExp>>>, l: Srcloc) -> PrimaryCodegen {
    let nil = SExp::Nil(l.clone());
    let nil_rc = Rc::new(nil.clone());

    PrimaryCodegen {
        prims: prim_map,
        constants: HashMap::new(),
        inlines: HashMap::new(),
        macros: HashMap::new(),
        defuns: HashMap::new(),
        parentfns: HashSet::new(),
        env: Rc::new(SExp::Cons(l, nil_rc.clone(), nil_rc)),
        to_process: Vec::new(),
        orig_help: Vec::new(),
        final_expr: Rc::new(BodyForm::Quoted(nil)),
        final_code: None,
        function_symbols: HashMap::new(),
    }
}

fn generate_let_defun(
    _compiler: &PrimaryCodegen,
    l: Srcloc,
    kwl: Option<Srcloc>,
    name: &[u8],
    args: Rc<SExp>,
    bindings: Vec<Rc<Binding>>,
    body: Rc<BodyForm>,
) -> HelperForm {
    let new_arguments: Vec<Rc<SExp>> = bindings
        .iter()
        .map(|b| Rc::new(SExp::Atom(l.clone(), b.name.clone())))
        .collect();

    let inner_function_args = SExp::Cons(
        l.clone(),
        args,
        Rc::new(list_to_cons(l.clone(), &new_arguments)),
    );

    HelperForm::Defun(
        true,
        DefunData {
            loc: l.clone(),
            nl: l,
            kw: kwl,
            name: name.to_owned(),
            args: Rc::new(inner_function_args),
            body,
        },
    )
}

fn generate_let_args(_l: Srcloc, blist: Vec<Rc<Binding>>) -> Vec<Rc<BodyForm>> {
    blist.iter().map(|b| b.body.clone()).collect()
}

fn hoist_body_let_binding(
    compiler: &PrimaryCodegen,
    outer_context: Option<Rc<SExp>>,
    args: Rc<SExp>,
    body: Rc<BodyForm>,
) -> (Vec<HelperForm>, Rc<BodyForm>) {
    match body.borrow() {
        BodyForm::Let(LetFormKind::Sequential, letdata) => {
            if letdata.bindings.is_empty() {
                return (vec![], letdata.body.clone());
            }

            // If we're here, we're in the middle of hoisting.
            // Simply slice one binding and do it again.
            let new_sub_expr = if letdata.bindings.len() == 1 {
                // There is one binding, so we just need to put body below
                letdata.body.clone()
            } else {
                // Slice other bindings
                let sub_bindings = letdata.bindings.iter().skip(1).cloned().collect();
                Rc::new(BodyForm::Let(
                    LetFormKind::Sequential,
                    LetData {
                        loc: letdata.loc.clone(),
                        kw: letdata.kw.clone(),
                        bindings: sub_bindings,
                        body: letdata.body.clone(),
                    },
                ))
            };

            hoist_body_let_binding(
                compiler,
                outer_context,
                args,
                Rc::new(BodyForm::Let(
                    LetFormKind::Parallel,
                    LetData {
                        loc: letdata.loc.clone(),
                        kw: letdata.kw.clone(),
                        bindings: vec![letdata.bindings[0].clone()],
                        body: new_sub_expr,
                    },
                )),
            )
        }
        BodyForm::Let(LetFormKind::Parallel, letdata) => {
            let mut out_defuns = Vec::new();
            let defun_name = gensym("letbinding".as_bytes().to_vec());

            let mut revised_bindings = Vec::new();
            for b in letdata.bindings.iter() {
                let (mut new_helpers, new_binding) = hoist_body_let_binding(
                    compiler,
                    outer_context.clone(),
                    args.clone(),
                    b.body.clone(),
                );
                out_defuns.append(&mut new_helpers);
                revised_bindings.push(Rc::new(Binding {
                    loc: b.loc.clone(),
                    nl: b.nl.clone(),
                    name: b.name.clone(),
                    body: new_binding,
                }));
            }

            let generated_defun = generate_let_defun(
                compiler,
                letdata.loc.clone(),
                None,
                &defun_name,
                args,
                revised_bindings.to_vec(),
                letdata.body.clone(),
            );
            out_defuns.push(generated_defun);

            let mut let_args = generate_let_args(letdata.loc.clone(), revised_bindings.to_vec());
            let pass_env = outer_context
                .map(create_let_env_expression)
                .unwrap_or_else(|| {
                    BodyForm::Call(
                        letdata.loc.clone(),
                        vec![
                            Rc::new(BodyForm::Value(SExp::Atom(
                                letdata.loc.clone(),
                                "r".as_bytes().to_vec(),
                            ))),
                            Rc::new(BodyForm::Value(SExp::Atom(
                                letdata.loc.clone(),
                                "@".as_bytes().to_vec(),
                            ))),
                        ],
                    )
                });

            let mut call_args = vec![
                Rc::new(BodyForm::Value(SExp::Atom(letdata.loc.clone(), defun_name))),
                Rc::new(pass_env),
            ];
            call_args.append(&mut let_args);

            let final_call = BodyForm::Call(letdata.loc.clone(), call_args);
            (out_defuns, Rc::new(final_call))
        }
        BodyForm::Call(l, list) => {
            let mut vres = Vec::new();
            let mut new_call_list = vec![list[0].clone()];
            for i in list.iter().skip(1) {
                let (new_helper, new_arg) = hoist_body_let_binding(
                    compiler,
                    outer_context.clone(),
                    args.clone(),
                    i.clone(),
                );
                new_call_list.push(new_arg);
                vres.append(&mut new_helper.clone());
            }
            (vres, Rc::new(BodyForm::Call(l.clone(), new_call_list)))
        }
        _ => (Vec::new(), body.clone()),
    }
}

fn process_helper_let_bindings(
    compiler: &PrimaryCodegen,
    helpers: &[HelperForm],
) -> Vec<HelperForm> {
    let mut result = helpers.to_owned();
    let mut i = 0;

    while i < result.len() {
        match result[i].clone() {
            HelperForm::Defun(inline, defun) => {
                let context = if inline {
                    Some(defun.args.clone())
                } else {
                    None
                };
                let helper_result = hoist_body_let_binding(
                    compiler,
                    context,
                    defun.args.clone(),
                    defun.body.clone(),
                );
                let hoisted_helpers = helper_result.0;
                let hoisted_body = helper_result.1.clone();

                result[i] = HelperForm::Defun(
                    inline,
                    DefunData {
                        loc: defun.loc.clone(),
                        nl: defun.nl.clone(),
                        kw: defun.kw.clone(),
                        name: defun.name.clone(),
                        args: defun.args.clone(),
                        body: hoisted_body,
                    },
                );

                i += 1;

                for (j, hh) in hoisted_helpers.iter().enumerate() {
                    result.insert(i + j, hh.clone());
                }
            }
            _ => {
                i += 1;
            }
        }
    }

    result
}

fn start_codegen(
    allocator: &mut Allocator,
    runner: Rc<dyn TRunProgram>,
    opts: Rc<dyn CompilerOpts>,
    comp: CompileForm,
) -> Result<PrimaryCodegen, CompileErr> {
    let mut use_compiler = match opts.compiler() {
        None => empty_compiler(opts.prim_map(), comp.loc.clone()),
        Some(c) => c,
    };

    // Start compiler with all macros and constants
    for h in comp.helpers.iter() {
        use_compiler = match h.borrow() {
<<<<<<< HEAD
            HelperForm::Defconstant(loc, ConstantKind::Simple, name, body) => {
=======
            HelperForm::Defconstant(defc) => {
>>>>>>> 1356aded
                let expand_program = SExp::Cons(
                    defc.loc.clone(),
                    Rc::new(SExp::Atom(defc.loc.clone(), "mod".as_bytes().to_vec())),
                    Rc::new(SExp::Cons(
                        defc.loc.clone(),
                        Rc::new(SExp::Nil(defc.loc.clone())),
                        Rc::new(SExp::Cons(
                            defc.loc.clone(),
                            Rc::new(primquote(defc.loc.clone(), defc.body.to_sexp())),
                            Rc::new(SExp::Nil(defc.loc.clone())),
                        )),
                    )),
                );
                let updated_opts = opts.set_compiler(use_compiler.clone());
                let code = updated_opts.compile_program(
                    allocator,
                    runner.clone(),
                    Rc::new(expand_program),
                    &mut HashMap::new(),
                )?;
                run(
                    allocator,
                    runner.clone(),
                    opts.prim_map(),
                    Rc::new(code),
                    Rc::new(SExp::Nil(defc.loc.clone())),
                )
                .map_err(|r| {
                    CompileErr(
                        defc.loc.clone(),
                        format!("Error evaluating constant: {}", r),
                    )
                })
                .and_then(|res| {
                    fail_if_present(defc.loc.clone(), &use_compiler.constants, &defc.name, res)
                })
                .map(|res| {
                    let quoted = primquote(defc.loc.clone(), res);
                    use_compiler.add_constant(&defc.name, Rc::new(quoted))
                })?
            }
<<<<<<< HEAD
            HelperForm::Defconstant(loc, ConstantKind::Complex, name, body) => {
                let evaluator = Evaluator::new(opts.clone(), runner.clone(), comp.helpers.clone());
                let constant_result = evaluator.shrink_bodyform(
                    allocator,
                    Rc::new(SExp::Nil(loc.clone())),
                    &HashMap::new(),
                    body.clone(),
                    false,
                )?;
                if let BodyForm::Quoted(q) = constant_result.borrow() {
                    use_compiler.add_constant(
                        name,
                        Rc::new(SExp::Cons(
                            loc.clone(),
                            Rc::new(SExp::Atom(loc.clone(), vec![1])),
                            Rc::new(q.clone()),
                        )),
                    )
                } else {
                    return Err(CompileErr(
                        loc.clone(),
                        format!(
                            "constant definition didn't reduce to constant value {}, got {}",
                            h.to_sexp(),
                            constant_result.to_sexp()
                        ),
                    ));
                }
            }
            HelperForm::Defmacro(loc, name, _args, body) => {
=======
            HelperForm::Defmacro(mac) => {
>>>>>>> 1356aded
                let macro_program = Rc::new(SExp::Cons(
                    mac.loc.clone(),
                    Rc::new(SExp::Atom(mac.loc.clone(), "mod".as_bytes().to_vec())),
                    mac.program.to_sexp(),
                ));

                let updated_opts = opts
                    .set_compiler(use_compiler.clone())
                    .set_in_defun(false)
                    .set_stdenv(false)
                    .set_frontend_opt(false);

                updated_opts
                    .compile_program(
                        allocator,
                        runner.clone(),
                        macro_program,
                        &mut HashMap::new(),
                    )
                    .and_then(|code| {
                        if opts.optimize() {
                            run_optimizer(allocator, runner.clone(), Rc::new(code))
                        } else {
                            Ok(Rc::new(code))
                        }
                    })
                    .map(|code| use_compiler.add_macro(&mac.name, code))?
            }
            _ => use_compiler,
        };
    }

    let hoisted_bindings = hoist_body_let_binding(&use_compiler, None, comp.args.clone(), comp.exp);
    let mut new_helpers = hoisted_bindings.0;
    let expr = hoisted_bindings.1;
    new_helpers.append(&mut comp.helpers.clone());
    let let_helpers_with_expr = process_helper_let_bindings(&use_compiler, &new_helpers);
    let live_helpers: Vec<HelperForm> = let_helpers_with_expr
        .iter()
        .filter(|x| is_defun(x))
        .cloned()
        .collect();

    use_compiler.env = match opts.start_env() {
        Some(env) => env,
        None => Rc::new(compute_env_shape(
            comp.loc.clone(),
            comp.args,
            &live_helpers,
        )),
    };

    use_compiler.to_process = let_helpers_with_expr.clone();
    use_compiler.orig_help = let_helpers_with_expr;
    use_compiler.final_expr = expr;

    Ok(use_compiler)
}

fn final_codegen(
    allocator: &mut Allocator,
    runner: Rc<dyn TRunProgram>,
    opts: Rc<dyn CompilerOpts>,
    compiler: &PrimaryCodegen,
) -> Result<PrimaryCodegen, CompileErr> {
    let opt_final_expr = if opts.optimize() {
        optimize_expr(
            allocator,
            opts.clone(),
            runner.clone(),
            compiler,
            compiler.final_expr.clone(),
        )
        .map(|x| x.1)
        .unwrap_or_else(|| compiler.final_expr.clone())
    } else {
        compiler.final_expr.clone()
    };

    generate_expr_code(allocator, runner, opts, compiler, opt_final_expr).map(|code| {
        let mut final_comp = compiler.clone();
        final_comp.final_code = Some(CompiledCode(code.0, code.1));
        final_comp
    })
}

fn finalize_env_(
    allocator: &mut Allocator,
    runner: Rc<dyn TRunProgram>,
    opts: Rc<dyn CompilerOpts>,
    c: &PrimaryCodegen,
    _l: Srcloc,
    env: Rc<SExp>,
) -> Result<Rc<SExp>, CompileErr> {
    match env.borrow() {
        SExp::Atom(l, v) => {
            match c.defuns.get(v) {
                Some(res) => Ok(res.code.clone()),
                None => {
                    match c.inlines.get(v) {
                        Some(res) => replace_in_inline(
                            allocator,
                            runner.clone(),
                            opts.clone(),
                            c,
                            l.clone(),
                            res,
                            &synthesize_args(res.args.clone()),
                        )
                        .map(|x| x.1),
                        None => {
                            /* Parentfns are functions in progress in the parent */
                            if c.parentfns.get(v).is_some() {
                                Ok(Rc::new(SExp::Nil(l.clone())))
                            } else {
                                Err(CompileErr(
                                    l.clone(),
                                    format!(
                                        "A defun was referenced in the defun env but not found {}",
                                        decode_string(v)
                                    ),
                                ))
                            }
                        }
                    }
                }
            }
        }

        SExp::Cons(l, h, r) => finalize_env_(
            allocator,
            runner.clone(),
            opts.clone(),
            c,
            l.clone(),
            h.clone(),
        )
        .and_then(|h| {
            finalize_env_(
                allocator,
                runner.clone(),
                opts.clone(),
                c,
                l.clone(),
                r.clone(),
            )
            .map(|r| Rc::new(SExp::Cons(l.clone(), h.clone(), r)))
        }),

        _ => Ok(env.clone()),
    }
}

fn finalize_env(
    allocator: &mut Allocator,
    runner: Rc<dyn TRunProgram>,
    opts: Rc<dyn CompilerOpts>,
    c: &PrimaryCodegen,
) -> Result<Rc<SExp>, CompileErr> {
    match c.env.borrow() {
        SExp::Cons(l, h, _) => finalize_env_(
            allocator,
            runner.clone(),
            opts.clone(),
            c,
            l.clone(),
            h.clone(),
        ),
        _ => Ok(c.env.clone()),
    }
}

fn dummy_functions(compiler: &PrimaryCodegen) -> Result<PrimaryCodegen, CompileErr> {
    fold_m(
        &|compiler: &PrimaryCodegen, form: &HelperForm| match form {
            HelperForm::Defun(false, defun) => {
                let mut c_copy = compiler.clone();
                c_copy.parentfns.insert(defun.name.clone());
                Ok(c_copy)
            }
            HelperForm::Defun(true, defun) => Ok(compiler)
                .and_then(|comp| {
                    fail_if_present(defun.loc.clone(), &compiler.inlines, &defun.name, comp)
                })
                .and_then(|comp| {
                    fail_if_present(defun.loc.clone(), &compiler.defuns, &defun.name, comp)
                })
                .map(|comp| {
                    comp.add_inline(
                        &defun.name,
                        &InlineFunction {
                            name: defun.name.clone(),
                            args: defun.args.clone(),
                            body: defun.body.clone(),
                        },
                    )
                }),
            _ => Ok(compiler.clone()),
        },
        compiler.clone(),
        &compiler.to_process,
    )
}

pub fn codegen(
    allocator: &mut Allocator,
    runner: Rc<dyn TRunProgram>,
    opts: Rc<dyn CompilerOpts>,
    cmod: &CompileForm,
    symbol_table: &mut HashMap<String, String>,
) -> Result<SExp, CompileErr> {
    let mut compiler = dummy_functions(&start_codegen(
        allocator,
        runner.clone(),
        opts.clone(),
        cmod.clone(),
    )?)?;

    let to_process = compiler.to_process.clone();

    for f in to_process {
        compiler = codegen_(allocator, runner.clone(), opts.clone(), &compiler, &f)?;
    }

    *symbol_table = compiler.function_symbols.clone();

    final_codegen(allocator, runner.clone(), opts.clone(), &compiler).and_then(|c| {
        let final_env = finalize_env(allocator, runner.clone(), opts.clone(), &c)?;
        match c.final_code {
            None => Err(CompileErr(
                Srcloc::start(&opts.filename()),
                "Failed to generate code".to_string(),
            )),
            Some(code) => {
                if opts.in_defun() {
                    let final_code = primapply(
                        code.0.clone(),
                        Rc::new(primquote(code.0.clone(), code.1)),
                        Rc::new(SExp::Integer(code.0, bi_one())),
                    );

                    Ok(final_code)
                } else {
                    let final_code = primapply(
                        code.0.clone(),
                        Rc::new(primquote(code.0.clone(), code.1)),
                        Rc::new(primcons(
                            code.0.clone(),
                            Rc::new(primquote(code.0.clone(), final_env)),
                            Rc::new(SExp::Integer(code.0, bi_one())),
                        )),
                    );

                    Ok(final_code)
                }
            }
        }
    })
}<|MERGE_RESOLUTION|>--- conflicted
+++ resolved
@@ -14,13 +14,8 @@
 use crate::compiler::compiler::{is_at_capture, run_optimizer};
 use crate::compiler::comptypes::{
     fold_m, join_vecs_to_string, list_to_cons, Binding, BodyForm, Callable, CompileErr,
-<<<<<<< HEAD
-    CompileForm, CompiledCode, CompilerOpts, ConstantKind, DefunCall, HelperForm, InlineFunction,
-    LetFormKind, PrimaryCodegen,
-=======
-    CompileForm, CompiledCode, CompilerOpts, DefunCall, DefunData, HelperForm, InlineFunction,
-    LetData, LetFormKind, PrimaryCodegen,
->>>>>>> 1356aded
+    CompileForm, CompiledCode, CompilerOpts, ConstantKind, DefunCall, DefunData, HelperForm,
+    InlineFunction, LetData, LetFormKind, PrimaryCodegen,
 };
 use crate::compiler::debug::{build_swap_table_mut, relabel};
 use crate::compiler::evaluate::Evaluator;
@@ -961,86 +956,81 @@
     // Start compiler with all macros and constants
     for h in comp.helpers.iter() {
         use_compiler = match h.borrow() {
-<<<<<<< HEAD
-            HelperForm::Defconstant(loc, ConstantKind::Simple, name, body) => {
-=======
-            HelperForm::Defconstant(defc) => {
->>>>>>> 1356aded
-                let expand_program = SExp::Cons(
-                    defc.loc.clone(),
-                    Rc::new(SExp::Atom(defc.loc.clone(), "mod".as_bytes().to_vec())),
-                    Rc::new(SExp::Cons(
+            HelperForm::Defconstant(defc) => match defc.kind {
+                ConstantKind::Simple => {
+                    let expand_program = SExp::Cons(
                         defc.loc.clone(),
-                        Rc::new(SExp::Nil(defc.loc.clone())),
+                        Rc::new(SExp::Atom(defc.loc.clone(), "mod".as_bytes().to_vec())),
                         Rc::new(SExp::Cons(
                             defc.loc.clone(),
-                            Rc::new(primquote(defc.loc.clone(), defc.body.to_sexp())),
                             Rc::new(SExp::Nil(defc.loc.clone())),
+                            Rc::new(SExp::Cons(
+                                defc.loc.clone(),
+                                Rc::new(primquote(defc.loc.clone(), defc.body.to_sexp())),
+                                Rc::new(SExp::Nil(defc.loc.clone())),
+                            )),
                         )),
-                    )),
-                );
-                let updated_opts = opts.set_compiler(use_compiler.clone());
-                let code = updated_opts.compile_program(
-                    allocator,
-                    runner.clone(),
-                    Rc::new(expand_program),
-                    &mut HashMap::new(),
-                )?;
-                run(
-                    allocator,
-                    runner.clone(),
-                    opts.prim_map(),
-                    Rc::new(code),
-                    Rc::new(SExp::Nil(defc.loc.clone())),
-                )
-                .map_err(|r| {
-                    CompileErr(
-                        defc.loc.clone(),
-                        format!("Error evaluating constant: {}", r),
+                    );
+                    let updated_opts = opts.set_compiler(use_compiler.clone());
+                    let code = updated_opts.compile_program(
+                        allocator,
+                        runner.clone(),
+                        Rc::new(expand_program),
+                        &mut HashMap::new(),
+                    )?;
+                    run(
+                        allocator,
+                        runner.clone(),
+                        opts.prim_map(),
+                        Rc::new(code),
+                        Rc::new(SExp::Nil(defc.loc.clone())),
                     )
-                })
-                .and_then(|res| {
-                    fail_if_present(defc.loc.clone(), &use_compiler.constants, &defc.name, res)
-                })
-                .map(|res| {
-                    let quoted = primquote(defc.loc.clone(), res);
-                    use_compiler.add_constant(&defc.name, Rc::new(quoted))
-                })?
-            }
-<<<<<<< HEAD
-            HelperForm::Defconstant(loc, ConstantKind::Complex, name, body) => {
-                let evaluator = Evaluator::new(opts.clone(), runner.clone(), comp.helpers.clone());
-                let constant_result = evaluator.shrink_bodyform(
-                    allocator,
-                    Rc::new(SExp::Nil(loc.clone())),
-                    &HashMap::new(),
-                    body.clone(),
-                    false,
-                )?;
-                if let BodyForm::Quoted(q) = constant_result.borrow() {
-                    use_compiler.add_constant(
-                        name,
-                        Rc::new(SExp::Cons(
-                            loc.clone(),
-                            Rc::new(SExp::Atom(loc.clone(), vec![1])),
-                            Rc::new(q.clone()),
-                        )),
-                    )
-                } else {
-                    return Err(CompileErr(
-                        loc.clone(),
-                        format!(
-                            "constant definition didn't reduce to constant value {}, got {}",
-                            h.to_sexp(),
-                            constant_result.to_sexp()
-                        ),
-                    ));
+                    .map_err(|r| {
+                        CompileErr(
+                            defc.loc.clone(),
+                            format!("Error evaluating constant: {}", r),
+                        )
+                    })
+                    .and_then(|res| {
+                        fail_if_present(defc.loc.clone(), &use_compiler.constants, &defc.name, res)
+                    })
+                    .map(|res| {
+                        let quoted = primquote(defc.loc.clone(), res);
+                        use_compiler.add_constant(&defc.name, Rc::new(quoted))
+                    })?
                 }
-            }
-            HelperForm::Defmacro(loc, name, _args, body) => {
-=======
+                ConstantKind::Complex => {
+                    let evaluator =
+                        Evaluator::new(opts.clone(), runner.clone(), comp.helpers.clone());
+                    let constant_result = evaluator.shrink_bodyform(
+                        allocator,
+                        Rc::new(SExp::Nil(defc.loc.clone())),
+                        &HashMap::new(),
+                        defc.body.clone(),
+                        false,
+                    )?;
+                    if let BodyForm::Quoted(q) = constant_result.borrow() {
+                        use_compiler.add_constant(
+                            &defc.name,
+                            Rc::new(SExp::Cons(
+                                defc.loc.clone(),
+                                Rc::new(SExp::Atom(defc.loc.clone(), vec![1])),
+                                Rc::new(q.clone()),
+                            )),
+                        )
+                    } else {
+                        return Err(CompileErr(
+                            defc.loc.clone(),
+                            format!(
+                                "constant definition didn't reduce to constant value {}, got {}",
+                                h.to_sexp(),
+                                constant_result.to_sexp()
+                            ),
+                        ));
+                    }
+                }
+            },
             HelperForm::Defmacro(mac) => {
->>>>>>> 1356aded
                 let macro_program = Rc::new(SExp::Cons(
                     mac.loc.clone(),
                     Rc::new(SExp::Atom(mac.loc.clone(), "mod".as_bytes().to_vec())),
