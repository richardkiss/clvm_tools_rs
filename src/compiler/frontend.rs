use std::borrow::Borrow;
use std::collections::HashMap;
use std::collections::HashSet;
use std::rc::Rc;

use log::debug;

use num_bigint::ToBigInt;

use crate::classic::clvm::__type_compatibility__::{bi_one, bi_zero};
use crate::compiler::comptypes::{
<<<<<<< HEAD
    list_to_cons, Binding, BodyForm, CompileErr, CompileForm, CompilerOpts, ConstantKind,
    DefconstData, DefmacData, DefunData, HelperForm, IncludeDesc, LetData, LetFormKind, ModAccum,
=======
    list_to_cons, Binding, BodyForm, ChiaType, CompileErr, CompileForm, CompilerOpts, DefconstData,
    DefmacData, DeftypeData, DefunData, HelperForm, IncludeDesc, LetData, LetFormKind, ModAccum,
    StructDef, StructMember, TypeAnnoKind,
>>>>>>> 4c9a9d91
};
use crate::compiler::preprocessor::preprocess;
use crate::compiler::rename::rename_children_compileform;
use crate::compiler::sexp::{decode_string, enlist, SExp};
use crate::compiler::srcloc::{HasLoc, Srcloc};
use crate::compiler::typecheck::{parse_type_sexp, parse_type_var};
use crate::compiler::types::ast::{Polytype, Type, TypeVar};
use crate::util::{u8_from_number, Number};

fn collect_used_names_sexp(body: Rc<SExp>) -> Vec<Vec<u8>> {
    match body.borrow() {
        SExp::Atom(_, name) => vec![name.to_vec()],
        SExp::Cons(_, head, tail) => {
            let mut head_collected = collect_used_names_sexp(head.clone());
            let mut tail_collected = collect_used_names_sexp(tail.clone());
            head_collected.append(&mut tail_collected);
            head_collected
        }
        _ => vec![],
    }
}

fn collect_used_names_binding(body: &Binding) -> Vec<Vec<u8>> {
    collect_used_names_bodyform(body.body.borrow())
}

fn collect_used_names_bodyform(body: &BodyForm) -> Vec<Vec<u8>> {
    match body {
        BodyForm::Let(_, letdata) => {
            let mut result = Vec::new();
            for b in letdata.bindings.iter() {
                let mut new_binding_names = collect_used_names_binding(b);
                result.append(&mut new_binding_names);
            }

            let mut body_names = collect_used_names_bodyform(letdata.body.borrow());
            result.append(&mut body_names);
            result
        }
        BodyForm::Quoted(_) => vec![],
        BodyForm::Value(atom) => match atom.borrow() {
            SExp::Atom(_l, v) => vec![v.to_vec()],
            SExp::Cons(_l, f, r) => {
                let mut first_names = collect_used_names_sexp(f.clone());
                let mut rest_names = collect_used_names_sexp(r.clone());
                first_names.append(&mut rest_names);
                first_names
            }
            _ => Vec::new(),
        },
        BodyForm::Call(_l, vs) => {
            let mut result = Vec::new();
            for a in vs {
                let mut argnames = collect_used_names_bodyform(a);
                result.append(&mut argnames);
            }
            result
        }
        BodyForm::Mod(_, _) => vec![],
    }
}

fn collect_used_names_helperform(body: &HelperForm) -> Vec<Vec<u8>> {
    match body {
        HelperForm::Deftype(_) => Vec::new(),
        HelperForm::Defconstant(defc) => collect_used_names_bodyform(defc.body.borrow()),
        HelperForm::Defmacro(mac) => collect_used_names_compileform(mac.program.borrow()),
        HelperForm::Defun(_, defun) => collect_used_names_bodyform(&defun.body),
    }
}

fn collect_used_names_compileform(body: &CompileForm) -> Vec<Vec<u8>> {
    let mut result = Vec::new();
    for h in body.helpers.iter() {
        let mut helper_list = collect_used_names_helperform(h.borrow());
        result.append(&mut helper_list);
    }

    let mut ex_list = collect_used_names_bodyform(body.exp.borrow());
    result.append(&mut ex_list);
    result
}

fn calculate_live_helpers(
    last_names: &HashSet<Vec<u8>>,
    names: &HashSet<Vec<u8>>,
    helper_map: &HashMap<Vec<u8>, HelperForm>,
) -> HashSet<Vec<u8>> {
    if last_names.len() == names.len() {
        names.clone()
    } else {
        let new_names: HashSet<Vec<u8>> =
            names.difference(last_names).map(|x| x.to_vec()).collect();
        let mut needed_helpers: HashSet<Vec<u8>> = names.clone();

        for name in new_names {
            if let Some(new_helper) = helper_map.get(&name) {
                let even_newer_names: HashSet<Vec<u8>> = collect_used_names_helperform(new_helper)
                    .iter()
                    .map(|x| x.to_vec())
                    .collect();
                needed_helpers = needed_helpers
                    .union(&even_newer_names)
                    .into_iter()
                    .map(|x| x.to_vec())
                    .collect();
            }
        }

        calculate_live_helpers(names, &needed_helpers, helper_map)
    }
}

fn qq_to_expression(opts: Rc<dyn CompilerOpts>, body: Rc<SExp>) -> Result<BodyForm, CompileErr> {
    let body_copy: &SExp = body.borrow();

    match body.borrow() {
        SExp::Cons(l, f, r) => {
            let op = match f.borrow() {
                SExp::Atom(_, o) => o.clone(),
                SExp::QuotedString(_, _, s) => s.clone(),
                SExp::Integer(_, i) => u8_from_number(i.clone()),
                _ => Vec::new(),
            };

            if op.len() == 1 && (op[0] == b'q' || op[0] == 1) {
                return Ok(BodyForm::Quoted(body_copy.clone()));
            } else if let Some(list) = r.proper_list() {
                if op == b"quote" {
                    if list.len() != 1 {
                        return Err(CompileErr(l.clone(), format!("bad form {}", body)));
                    }

                    return Ok(BodyForm::Quoted(list[0].clone()));
                } else if op == b"unquote" {
                    if list.len() != 1 {
                        return Err(CompileErr(l.clone(), format!("bad form {}", body)));
                    }

                    return compile_bodyform(opts.clone(), Rc::new(list[0].clone()));
                }
            }

            qq_to_expression_list(opts, body.clone())
        }
        _ => Ok(BodyForm::Quoted(body_copy.clone())),
    }
}

fn qq_to_expression_list(
    opts: Rc<dyn CompilerOpts>,
    body: Rc<SExp>,
) -> Result<BodyForm, CompileErr> {
    match body.borrow() {
        SExp::Cons(l, f, r) => {
            m! {
                f_qq <- qq_to_expression(opts.clone(), f.clone());
                r_qq <- qq_to_expression_list(opts, r.clone());
                Ok(BodyForm::Call(l.clone(), vec!(
                    Rc::new(BodyForm::Value(
                        SExp::Atom(l.clone(), "c".as_bytes().to_vec())
                    )),
                    Rc::new(f_qq),
                    Rc::new(r_qq)
                )))
            }
        }
        SExp::Nil(l) => Ok(BodyForm::Quoted(SExp::Nil(l.clone()))),
        _ => Err(CompileErr(
            body.loc(),
            format!("Bad list tail in qq {}", body),
        )),
    }
}

fn args_to_expression_list(
    opts: Rc<dyn CompilerOpts>,
    body: Rc<SExp>,
) -> Result<Vec<Rc<BodyForm>>, CompileErr> {
    if body.nilp() {
        Ok(vec![])
    } else {
        match body.borrow() {
            SExp::Cons(_l, first, rest) => {
                let mut result_list = Vec::new();
                let f_compiled = compile_bodyform(opts.clone(), first.clone())?;
                result_list.push(Rc::new(f_compiled));
                let mut args = args_to_expression_list(opts, rest.clone())?;
                result_list.append(&mut args);
                Ok(result_list)
            }
            _ => Err(CompileErr(
                body.loc(),
                "Bad arg list tail ".to_string() + &body.to_string(),
            )),
        }
    }
}

fn make_let_bindings(
    opts: Rc<dyn CompilerOpts>,
    body: Rc<SExp>,
) -> Result<Vec<Rc<Binding>>, CompileErr> {
    let err = Err(CompileErr(
        body.loc(),
        "Bad binding tail ".to_string() + &body.to_string(),
    ));
    match body.borrow() {
        SExp::Nil(_) => Ok(vec![]),
        SExp::Cons(_, head, tl) => head
            .proper_list()
            .map(|x| match &x[..] {
                [SExp::Atom(l, name), expr] => {
                    let compiled_body = compile_bodyform(opts.clone(), Rc::new(expr.clone()))?;
                    let mut result = Vec::new();
                    let mut rest_bindings = make_let_bindings(opts, tl.clone())?;
                    result.push(Rc::new(Binding {
                        loc: l.clone(),
                        nl: l.clone(),
                        name: name.to_vec(),
                        body: Rc::new(compiled_body),
                    }));
                    result.append(&mut rest_bindings);
                    Ok(result)
                }
                _ => err.clone(),
            })
            .unwrap_or_else(|| err.clone()),
        _ => err,
    }
}

pub fn compile_bodyform(
    opts: Rc<dyn CompilerOpts>,
    body: Rc<SExp>,
) -> Result<BodyForm, CompileErr> {
    match body.borrow() {
        SExp::Cons(l, op, tail) => {
            let application = || {
                args_to_expression_list(opts.clone(), tail.clone()).and_then(|args| {
                    compile_bodyform(opts.clone(), op.clone()).map(|func| {
                        let mut result_call = vec![Rc::new(func)];
                        let mut args_clone = args.to_vec();
                        let ending = if args.is_empty() {
                            l.ending()
                        } else {
                            args[args.len() - 1].loc().ending()
                        };
                        result_call.append(&mut args_clone);
                        BodyForm::Call(l.ext(&ending), result_call)
                    })
                })
            };

            let finish_err = |site| {
                Err(CompileErr(
                    l.clone(),
                    format!("{}: bad argument list for form {}", site, body),
                ))
            };

            match op.borrow() {
                SExp::Atom(l, atom_name) => {
                    if *atom_name == "q".as_bytes().to_vec()
                        || (atom_name.len() == 1 && atom_name[0] == 1)
                    {
                        let tail_copy: &SExp = tail.borrow();
                        return Ok(BodyForm::Quoted(tail_copy.clone()));
                    }

                    match tail.proper_list() {
                        Some(v) => {
                            if *atom_name == "let".as_bytes().to_vec()
                                || *atom_name == "let*".as_bytes().to_vec()
                            {
                                if v.len() != 2 {
                                    return finish_err("let");
                                }

                                let kind = if *atom_name == "let".as_bytes().to_vec() {
                                    LetFormKind::Parallel
                                } else {
                                    LetFormKind::Sequential
                                };

                                let bindings = v[0].clone();
                                let body = v[1].clone();

                                let let_bindings =
                                    make_let_bindings(opts.clone(), Rc::new(bindings))?;
                                let compiled_body = compile_bodyform(opts, Rc::new(body))?;
                                Ok(BodyForm::Let(
                                    kind,
                                    LetData {
                                        loc: l.clone(),
                                        kw: Some(l.clone()),
                                        bindings: let_bindings,
                                        body: Rc::new(compiled_body),
                                    },
                                ))
                            } else if *atom_name == "quote".as_bytes().to_vec() {
                                if v.len() != 1 {
                                    return finish_err("quote");
                                }

                                let quote_body = v[0].clone();

                                Ok(BodyForm::Quoted(quote_body))
                            } else if *atom_name == "qq".as_bytes().to_vec() {
                                if v.len() != 1 {
                                    return finish_err("qq");
                                }

                                let quote_body = v[0].clone();

                                qq_to_expression(opts, Rc::new(quote_body))
                            } else if *atom_name == "mod".as_bytes().to_vec() {
                                let subparse = frontend(opts, &[body.clone()])?;
                                Ok(BodyForm::Mod(op.loc(), subparse))
                            } else {
                                application()
                            }
                        }
                        None => finish_err("tail_proper"),
                    }
                }
                SExp::Integer(il, i) => compile_bodyform(
                    opts,
                    Rc::new(SExp::Cons(
                        il.clone(),
                        Rc::new(SExp::Atom(il.clone(), u8_from_number(i.clone()))),
                        tail.clone(),
                    )),
                ),
                SExp::QuotedString(_, _, _) => {
                    let body_copy: &SExp = body.borrow();
                    Ok(BodyForm::Value(body_copy.clone()))
                }
                SExp::Nil(_l) => {
                    let body_copy: &SExp = body.borrow();
                    Ok(BodyForm::Quoted(body_copy.clone()))
                }
                SExp::Cons(_, _, _) => finish_err("bad cons"),
            }
        }
        _ => {
            let body_copy: &SExp = body.borrow();
            Ok(BodyForm::Value(body_copy.clone()))
        }
    }
}

// More modern constant definition that interprets code ala constexpr.
fn compile_defconst(
    opts: Rc<dyn CompilerOpts>,
    l: Srcloc,
    nl: Srcloc,
    kl: Option<Srcloc>,
    name: Vec<u8>,
    body: Rc<SExp>,
) -> Result<HelperForm, CompileErr> {
    let bf = compile_bodyform(opts, body)?;
    Ok(HelperForm::Defconstant(DefconstData {
        kw: kl,
        nl,
        loc: l,
        kind: ConstantKind::Complex,
        name: name.to_vec(),
        body: Rc::new(bf),
    }))
}

fn compile_defconstant(
    opts: Rc<dyn CompilerOpts>,
    l: Srcloc,
    nl: Srcloc,
    kl: Option<Srcloc>,
    name: Vec<u8>,
    body: Rc<SExp>,
    ty: Option<Polytype>,
) -> Result<HelperForm, CompileErr> {
    let body_borrowed: &SExp = body.borrow();
    if let SExp::Cons(_, _, _) = body_borrowed {
        Ok(HelperForm::Defconstant(DefconstData {
            loc: l,
            nl,
            kw: kl,
            kind: ConstantKind::Simple,
            name: name.to_vec(),
            body: Rc::new(BodyForm::Value(body_borrowed.clone())),
            ty,
        }))
    } else {
        compile_bodyform(opts, body).map(|bf| {
            HelperForm::Defconstant(DefconstData {
                loc: l,
                nl,
                kw: kl,
                kind: ConstantKind::Simple,
                name: name.to_vec(),
                body: Rc::new(bf),
                ty,
            })
        })
    }
}

fn location_span(l_: Srcloc, lst_: Rc<SExp>) -> Srcloc {
    let mut l = l_;
    let mut lst = lst_;
    while let SExp::Cons(_, a, b) = lst.borrow() {
        l = location_span(l.clone(), a.clone()).ext(&b.loc());
        lst = b.clone();
    }
    l
}

pub struct CompileDefun {
    pub l: Srcloc,
    pub nl: Srcloc,
    pub kwl: Option<Srcloc>,
    pub inline: bool,
    pub name: Vec<u8>,
    pub args: Rc<SExp>,
    pub body: Rc<SExp>,
}

fn compile_defun(
    opts: Rc<dyn CompilerOpts>,
    data: CompileDefun,
    ty: Option<Polytype>,
) -> Result<HelperForm, CompileErr> {
    let mut take_form = data.body.clone();

    if let SExp::Cons(_, f, _r) = data.body.borrow() {
        take_form = f.clone();
    }
    compile_bodyform(opts, take_form).map(|bf| {
        HelperForm::Defun(
            data.inline,
            DefunData {
                loc: data.l,
                nl: data.nl,
                kw: data.kwl,
                name: data.name,
                args: data.args,
                body: Rc::new(bf),
                ty,
            },
        )
    })
}

fn compile_defmacro(
    opts: Rc<dyn CompilerOpts>,
    l: Srcloc,
    nl: Srcloc,
    kwl: Option<Srcloc>,
    name: Vec<u8>,
    args: Rc<SExp>,
    body: Rc<SExp>,
) -> Result<HelperForm, CompileErr> {
    let program = SExp::Cons(
        l.clone(),
        Rc::new(SExp::Atom(l.clone(), b"mod".to_vec())),
        Rc::new(SExp::Cons(l.clone(), args.clone(), body)),
    );
    let new_opts = opts.set_stdenv(false);
    frontend(new_opts, &[Rc::new(program)]).map(|p| {
        HelperForm::Defmacro(DefmacData {
            loc: l,
            nl,
            kw: kwl,
            name,
            args: args.clone(),
            program: Rc::new(p),
        })
    })
}

enum TypeKind {
    Arrow,
    Colon,
}

struct OpName4Match {
    opl: Srcloc,
    op_name: Vec<u8>,
    nl: Srcloc,
    name: Vec<u8>,
    args: Rc<SExp>,
    body: Rc<SExp>,
    orig: Vec<SExp>,
    ty: Option<(TypeKind, Rc<SExp>)>,
}

fn match_op_name_4(pl: &[SExp]) -> Option<OpName4Match> {
    if pl.is_empty() {
        return None;
    }

    match &pl[0].atomize() {
        SExp::Atom(l, op_name) => {
            if pl.len() < 3 {
                return Some(OpName4Match {
                    opl: l.clone(),
                    op_name: op_name.clone(),
                    nl: l.clone(),
                    name: Vec::new(),
                    args: Rc::new(SExp::Nil(l.clone())),
                    body: Rc::new(SExp::Nil(l.clone())),
                    orig: pl.to_owned(),
                    ty: None,
                });
            }

            match &pl[1].atomize() {
                SExp::Atom(ll, name) => {
                    let mut tail_idx = 3;
                    let mut tail_list = Vec::new();
                    let mut type_anno = None;
                    if pl.len() > 3 {
                        if let SExp::Atom(_, colon) = &pl[3] {
                            if *colon == vec![b':'] {
                                // Type annotation
                                tail_idx += 2;
                                type_anno = Some((TypeKind::Colon, Rc::new(pl[4].clone())));
                            } else if *colon == vec![b'-', b'>'] {
                                // Type annotation
                                tail_idx += 2;
                                type_anno = Some((TypeKind::Arrow, Rc::new(pl[4].clone())));
                            }
                        }
                    }
                    for elt in pl.iter().skip(tail_idx) {
                        tail_list.push(Rc::new(elt.clone()));
                    }

                    Some(OpName4Match {
                        nl: ll.clone(),
                        op_name: op_name.clone(),
                        opl: l.clone(),
                        name: name.clone(),
                        args: Rc::new(pl[2].clone()),
<<<<<<< HEAD
                        body: Rc::new(enlist(l.clone(), &tail_list)),
=======
                        body: Rc::new(enlist(l.clone(), tail_list)),
                        orig: pl.to_owned(),
                        ty: type_anno,
>>>>>>> 4c9a9d91
                    })
                }
                _ => Some(OpName4Match {
                    nl: pl[0].loc(),
                    opl: l.clone(),
                    op_name: op_name.clone(),
                    name: Vec::new(),
                    args: Rc::new(SExp::Nil(l.clone())),
                    body: Rc::new(SExp::Nil(l.clone())),
                    orig: pl.to_owned(),
                    ty: None,
                }),
            }
        }
        _ => None,
    }
}

fn extract_type_variables_from_forall_stack(tvars: &mut Vec<TypeVar>, t: &Polytype) -> Polytype {
    if let Type::TForall(v, t1) = t {
        tvars.push(v.clone());
        extract_type_variables_from_forall_stack(tvars, t1.borrow())
    } else {
        t.clone()
    }
}

pub struct ArgTypeResult {
    pub stripped_args: Rc<SExp>,
    pub arg_names: Vec<Vec<u8>>,
    pub individual_types: HashMap<Vec<u8>, Polytype>,
    pub individual_paths: HashMap<Vec<u8>, Number>,
    pub individual_locs: HashMap<Vec<u8>, Srcloc>,
    pub whole_args: Polytype,
}

#[allow(clippy::too_many_arguments)]
fn recover_arg_type_inner(
    arg_names: &mut Vec<Vec<u8>>,
    individual_types: &mut HashMap<Vec<u8>, Polytype>,
    individual_paths: &mut HashMap<Vec<u8>, Number>,
    individual_locs: &mut HashMap<Vec<u8>, Srcloc>,
    depth: Number,
    path: Number,
    args: Rc<SExp>,
    have_anno: bool,
) -> Result<(bool, Rc<SExp>, Polytype), CompileErr> {
    match &args.atomize() {
        SExp::Nil(l) => Ok((have_anno, args.clone(), Type::TUnit(l.clone()))),
        SExp::Atom(l, n) => {
            arg_names.push(n.clone());
            individual_types.insert(n.clone(), Type::TAny(l.clone()));
            individual_paths.insert(n.clone(), depth + path);
            individual_locs.insert(n.clone(), l.clone());
            Ok((false, args.clone(), Type::TAny(l.clone())))
        }
        SExp::Cons(l, a, b) => {
            // There are a few cases:
            // (normal destructuring)
            // (@ name sub)
            // (@ name sub : ty)
            // (X : ty)
            // We want to catch the final case and pass through its unannotated
            // counterpart.
            let next_depth = depth.clone() * 2_u32.to_bigint().unwrap();
            if let Some(lst) = args.proper_list() {
                // Dive in
                if lst.len() == 5 {
                    if let (SExp::Atom(l, n), SExp::Atom(_l2, n2)) =
                        (&lst[0].atomize(), &lst[3].atomize())
                    {
                        if n == &vec![b'@'] && n2 == &vec![b':'] {
                            // At capture with annotation
                            return Err(CompileErr(l.clone(), "An at-capture with a type alias is currently unsupported.  A struct can be used instead.".to_string()));
                        };
                    };
                } else if lst.len() == 3 {
                    if let (SExp::Atom(l0, n0), SExp::Atom(_l1, n1)) =
                        (&lst[0].atomize(), &lst[1].atomize())
                    {
                        if n1 == &vec![b':'] {
                            // Name with annotation
                            let ty = parse_type_sexp(Rc::new(lst[2].clone()))?;
                            arg_names.push(n0.clone());
                            individual_types.insert(n0.clone(), ty.clone());
                            individual_paths.insert(n0.clone(), depth + path);
                            individual_locs.insert(n0.clone(), l0.clone());
                            return Ok((true, Rc::new(lst[0].clone()), ty));
                        };
                    };
                }
            }

            let (got_ty_a, stripped_a, ty_a) = recover_arg_type_inner(
                arg_names,
                individual_types,
                individual_paths,
                individual_locs,
                next_depth.clone(),
                path.clone(),
                a.clone(),
                have_anno,
            )?;
            let (got_ty_b, stripped_b, ty_b) = recover_arg_type_inner(
                arg_names,
                individual_types,
                individual_paths,
                individual_locs,
                next_depth,
                path + depth,
                b.clone(),
                have_anno,
            )?;
            Ok((
                got_ty_a || got_ty_b,
                Rc::new(SExp::Cons(l.clone(), stripped_a, stripped_b)),
                Type::TPair(Rc::new(ty_a), Rc::new(ty_b)),
            ))
        }
        _ => Err(CompileErr(
            args.loc(),
            "unrecognized argument form".to_string(),
        )),
    }
}

pub fn recover_arg_type(args: Rc<SExp>, always: bool) -> Result<Option<ArgTypeResult>, CompileErr> {
    let mut arg_names = Vec::new();
    let mut individual_types = HashMap::new();
    let mut individual_paths = HashMap::new();
    let mut individual_locs = HashMap::new();
    let (got_any, stripped, ty) = recover_arg_type_inner(
        &mut arg_names,
        &mut individual_types,
        &mut individual_paths,
        &mut individual_locs,
        bi_one(),
        bi_zero(),
        args,
        false,
    )?;
    if got_any || always {
        Ok(Some(ArgTypeResult {
            arg_names,
            stripped_args: stripped,
            individual_types,
            individual_paths,
            individual_locs,
            whole_args: ty,
        }))
    } else {
        Ok(None)
    }
}

// Given type recovered argument type and a candidate return type (possibly with
// a forall stack), construct the user's expected function type. If no arg types
// were given, the arg type is Any. If the bottom of the stack is a function
// type, its left hand type is replaced with the given arg type or Any. If it
// isn't a function type, it's promoted to be a function taking the given arg
// type or Any.
fn promote_with_arg_type(argty: &Polytype, funty: &Polytype) -> Polytype {
    match funty {
        Type::TForall(v, t) => {
            Type::TForall(v.clone(), Rc::new(promote_with_arg_type(argty, t.borrow())))
        }
        Type::TFun(_t1, t2) => Type::TFun(Rc::new(argty.clone()), t2.clone()),
        _ => Type::TFun(Rc::new(argty.clone()), Rc::new(funty.clone())),
    }
}

// Returns None if result_ty is None and there are no type signatures recovered
// from the args.
//
// If the function's type signature is given with a TForall, the type variables
// given will be in scope for the arguments.
// If type arguments are given, the function's type signature must not be given
// as a function type (since all functions are arity-1 in chialisp).  The final
// result type will be enriched to include the argument types.
fn augment_fun_type_with_args(
    args: Rc<SExp>,
    result_ty: Option<TypeAnnoKind>,
) -> Result<(Rc<SExp>, Option<Polytype>), CompileErr> {
    if let Some(atr) = recover_arg_type(args.clone(), false)? {
        let mut tvars = Vec::new();

        let actual_result_ty = if let Some(TypeAnnoKind::Arrow(rty)) = result_ty {
            extract_type_variables_from_forall_stack(&mut tvars, &rty)
        } else if let Some(TypeAnnoKind::Colon(rty)) = result_ty {
            let want_rty = extract_type_variables_from_forall_stack(&mut tvars, &rty);
            // If it's a function type, we have to give it as "args"
            if let Type::TFun(t1, t2) = want_rty {
                let t1_borrowed: &Polytype = t1.borrow();
                if t1_borrowed != &Type::TVar(TypeVar("args".to_string(), t1.loc())) {
                    return Err(CompileErr(t1.loc(), "When arguments are annotated, if the full function type is given, it must be given as (args -> ...).  The 'args' type variable will contain the type implied by the individual argument annotations.".to_string()));
                }

                let t2_borrowed: &Polytype = t2.borrow();
                t2_borrowed.clone()
            } else {
                want_rty
            }
        } else {
            Type::TAny(args.loc())
        };

        Ok((
            atr.stripped_args.clone(),
            Some(promote_with_arg_type(&atr.whole_args, &actual_result_ty)),
        ))
    } else {
        // No arg types were given.  If a type was given for the result (non-fun)
        // use Any -> Any
        // else use the whole thing.
        Ok(result_ty
            .map(|rty| match rty {
                TypeAnnoKind::Colon(t) => (args.clone(), Some(t)),
                TypeAnnoKind::Arrow(t) => (
                    args.clone(),
                    Some(Type::TFun(Rc::new(Type::TAny(args.loc())), Rc::new(t))),
                ),
            })
            .unwrap_or_else(|| (args.clone(), None)))
    }
}

fn create_constructor_code(sdef: &StructDef, proto: Rc<SExp>) -> BodyForm {
    match proto.atomize() {
        SExp::Atom(l, n) => BodyForm::Value(SExp::Atom(l, n)),
        SExp::Cons(l, a, b) => BodyForm::Call(
            l.clone(),
            vec![
                Rc::new(BodyForm::Value(SExp::Atom(l, b"c*".to_vec()))),
                Rc::new(create_constructor_code(sdef, a)),
                Rc::new(create_constructor_code(sdef, b)),
            ],
        ),
        _ => BodyForm::Quoted(SExp::Nil(sdef.loc.clone())),
    }
}

fn create_constructor(sdef: &StructDef) -> HelperForm {
    let mut access_name = "new_".as_bytes().to_vec();
    access_name.append(&mut sdef.name.clone());

    // Iterate through the arguments in reverse to build up a linear argument
    // list.
    // Build up the type list in the same way.
    let mut arguments = SExp::Nil(sdef.loc.clone());
    let mut argtype = Type::TUnit(sdef.loc.clone());

    for m in sdef.members.iter().rev() {
        argtype = Type::TPair(Rc::new(m.ty.clone()), Rc::new(argtype));
        arguments = SExp::Cons(
            m.loc.clone(),
            Rc::new(SExp::Atom(m.loc.clone(), m.name.clone())),
            Rc::new(arguments),
        );
    }

    let construction = create_constructor_code(sdef, sdef.proto.clone());
    let mut target_ty = Type::TVar(TypeVar(decode_string(&sdef.name), sdef.loc.clone()));

    for a in sdef.vars.iter().rev() {
        target_ty = Type::TApp(Rc::new(target_ty), Rc::new(Type::TVar(a.clone())));
    }

    let mut funty = Type::TFun(Rc::new(argtype), Rc::new(target_ty));

    for a in sdef.vars.iter().rev() {
        funty = Type::TForall(a.clone(), Rc::new(funty));
    }

    HelperForm::Defun(
        true,
        DefunData {
            kw: None,
            nl: sdef.loc.clone(),
            loc: sdef.loc.clone(),
            name: access_name,
            args: Rc::new(arguments),
            body: Rc::new(construction),
            ty: Some(funty),
        },
    )
}

pub fn generate_type_helpers(ty: &ChiaType) -> Vec<HelperForm> {
    match ty {
        ChiaType::Abstract(_, _) => vec![],
        ChiaType::Struct(sdef) => {
            // Construct ((S : <type>))
            let struct_argument = Rc::new(SExp::Cons(
                sdef.loc.clone(),
                Rc::new(SExp::Atom(sdef.loc.clone(), vec![b'S'])),
                Rc::new(SExp::Nil(sdef.loc.clone())),
            ));
            let mut members: Vec<HelperForm> = sdef
                .members
                .iter()
                .map(|m| {
                    let mut access_name = "get_".as_bytes().to_vec();
                    access_name.append(&mut sdef.name.clone());
                    access_name.push(b'_');
                    access_name.append(&mut m.name.clone());

                    let mut argty = Type::TVar(TypeVar(decode_string(&sdef.name), m.loc.clone()));

                    for a in sdef.vars.iter().rev() {
                        argty = Type::TApp(Rc::new(argty), Rc::new(Type::TVar(a.clone())));
                    }

                    let mut funty = Type::TFun(
                        Rc::new(Type::TPair(
                            Rc::new(argty),
                            Rc::new(Type::TUnit(m.loc.clone())),
                        )),
                        Rc::new(m.ty.clone()),
                    );

                    for a in sdef.vars.iter().rev() {
                        funty = Type::TForall(a.clone(), Rc::new(funty));
                    }

                    HelperForm::Defun(
                        true,
                        DefunData {
                            kw: None,
                            nl: m.loc.clone(),
                            loc: m.loc.clone(),
                            name: access_name,
                            args: struct_argument.clone(),
                            body: Rc::new(BodyForm::Call(
                                m.loc.clone(),
                                vec![
                                    Rc::new(BodyForm::Value(SExp::Atom(
                                        m.loc.clone(),
                                        vec![b'a', b'*'],
                                    ))),
                                    Rc::new(BodyForm::Quoted(SExp::Integer(
                                        m.loc.clone(),
                                        m.path.clone(),
                                    ))),
                                    Rc::new(BodyForm::Value(SExp::Atom(m.loc.clone(), vec![b'S']))),
                                ],
                            )),
                            ty: Some(funty),
                        },
                    )
                })
                .collect();

            let ctor = create_constructor(sdef);
            members.push(ctor);
            members
        }
    }
}

fn parse_chia_type(v: Vec<SExp>) -> Result<ChiaType, CompileErr> {
    // (deftype name args... (def))
    if let SExp::Atom(l, n) = &v[1].atomize() {
        // Name
        if v.len() == 2 {
            // An abstract type
            return Ok(ChiaType::Abstract(v[1].loc(), n.clone()));
        }

        let vars: Vec<SExp> = v.iter().skip(2).take(v.len() - 3).cloned().collect();
        let expr = Rc::new(v[v.len() - 1].clone());

        let mut var_vec = Vec::new();
        for var in vars.iter() {
            var_vec.push(parse_type_var(Rc::new(var.clone()))?);
        }

        let type_of_body = recover_arg_type(expr, true)?.unwrap();
        let mut member_vec = Vec::new();
        for k in type_of_body.arg_names.iter() {
            let arg_path = type_of_body
                .individual_paths
                .get(k)
                .cloned()
                .unwrap_or_else(bi_one);
            let arg_loc = type_of_body
                .individual_locs
                .get(k)
                .cloned()
                .unwrap_or_else(|| l.clone());
            let arg_type = type_of_body
                .individual_types
                .get(k)
                .cloned()
                .unwrap_or_else(|| Type::TAny(arg_loc.clone()));
            member_vec.push(StructMember {
                loc: arg_loc,
                name: k.clone(),
                path: arg_path,
                ty: arg_type,
            });
        }
        return Ok(ChiaType::Struct(StructDef {
            loc: l.clone(),
            name: n.clone(),
            vars: var_vec,
            members: member_vec,
            proto: type_of_body.stripped_args,
            ty: type_of_body.whole_args,
        }));
    }

    Err(CompileErr(
        v[0].loc(),
        "Don't know how to interpret as type definition".to_string(),
    ))
}

pub struct HelperFormResult {
    pub chia_type: Option<ChiaType>,
    pub new_helpers: Vec<HelperForm>,
}

pub fn compile_helperform(
    opts: Rc<dyn CompilerOpts>,
    body: Rc<SExp>,
) -> Result<Option<HelperFormResult>, CompileErr> {
    let l = location_span(body.loc(), body.clone());
    let plist = body.proper_list();

    if let Some(matched) = plist.and_then(|pl| match_op_name_4(&pl)) {
        let inline = matched.op_name == "defun-inline".as_bytes().to_vec();
        if matched.op_name == "defconstant".as_bytes().to_vec() {
            let definition = compile_defconstant(
                opts,
                l,
                matched.nl,
                Some(matched.opl),
                matched.name.to_vec(),
                matched.args,
<<<<<<< HEAD
            )
            .map(Some)
        } else if matched.op_name == b"defconst" {
            compile_defconst(
                opts,
                l,
                matched.nl,
                Some(matched.opl),
                matched.name.to_vec(),
                matched.args,
            )
            .map(Some)
        } else if matched.op_name == b"defmacro" {
            compile_defmacro(
=======
                None,
            )?;
            Ok(Some(HelperFormResult {
                chia_type: None,
                new_helpers: vec![definition],
            }))
        } else if matched.op_name == "defmacro".as_bytes().to_vec() {
            let definition = compile_defmacro(
>>>>>>> 4c9a9d91
                opts,
                l,
                matched.nl,
                Some(matched.opl),
                matched.name.to_vec(),
                matched.args,
                matched.body,
            )?;
            Ok(Some(HelperFormResult {
                chia_type: None,
                new_helpers: vec![definition],
            }))
        } else if matched.op_name == "defun".as_bytes().to_vec() || inline {
            let use_type_anno = if let Some((k, ty)) = matched.ty {
                match k {
                    TypeKind::Arrow => Some(TypeAnnoKind::Arrow(parse_type_sexp(ty)?)),
                    TypeKind::Colon => Some(TypeAnnoKind::Colon(parse_type_sexp(ty)?)),
                }
            } else {
                None
            };

            let (stripped_args, parsed_type) =
                augment_fun_type_with_args(matched.args.clone(), use_type_anno)?;

            let definition = compile_defun(
                opts,
                CompileDefun {
                    l,
                    nl: matched.nl,
                    kwl: Some(matched.opl),
                    inline,
                    name: matched.name.to_vec(),
                    args: stripped_args,
                    body: matched.body,
                },
                parsed_type,
            )?;
            Ok(Some(HelperFormResult {
                chia_type: None,
                new_helpers: vec![definition],
            }))
        } else if matched.op_name == "deftype".as_bytes().to_vec() {
            let parsed_chia = parse_chia_type(matched.orig)?;
            let mut helpers = generate_type_helpers(&parsed_chia);
            debug!("parsed_chia {:?}", parsed_chia);
            let new_form = match &parsed_chia {
                ChiaType::Abstract(l, n) => HelperForm::Deftype(DeftypeData {
                    kw: matched.opl,
                    nl: matched.nl,
                    loc: l.clone(),
                    name: n.clone(),
                    args: vec![],
                    ty: None,
                }),
                ChiaType::Struct(sdef) => {
                    if let SExp::Atom(_, _) = sdef.proto.borrow() {
                        return Err(CompileErr(sdef.loc.clone(), "A struct with a single element acting as an alias is currently a hazard.  This will be fixed in the future.".to_string()));
                    }
                    HelperForm::Deftype(DeftypeData {
                        kw: matched.opl,
                        nl: matched.nl,
                        loc: sdef.loc.clone(),
                        name: sdef.name.clone(),
                        args: sdef.vars.clone(),
                        ty: Some(sdef.ty.clone()),
                    })
                }
            };
            helpers.insert(0, new_form);
            Ok(Some(HelperFormResult {
                chia_type: Some(parsed_chia),
                new_helpers: helpers,
            }))
        } else {
            Err(CompileErr(
                matched.body.loc(),
                "unknown keyword in helper".to_string(),
            ))
        }
    } else {
        Ok(None)
    }
}

trait ModCompileForms {
    fn compile_mod_body(
        &self,
        opts: Rc<dyn CompilerOpts>,
        include_forms: Vec<IncludeDesc>,
        args: Rc<SExp>,
        body: Rc<SExp>,
        ty: Option<Polytype>,
    ) -> Result<ModAccum, CompileErr>;

    fn compile_mod_helper(
        &self,
        opts: Rc<dyn CompilerOpts>,
        args: Rc<SExp>,
        body: Rc<SExp>,
        ty: Option<Polytype>,
    ) -> Result<ModAccum, CompileErr>;
}

impl ModCompileForms for ModAccum {
    fn compile_mod_body(
        &self,
        opts: Rc<dyn CompilerOpts>,
        include_forms: Vec<IncludeDesc>,
        args: Rc<SExp>,
        body: Rc<SExp>,
        ty: Option<Polytype>,
    ) -> Result<ModAccum, CompileErr> {
        Ok(self.set_final(&CompileForm {
            loc: self.loc.clone(),
            args,
            include_forms,
            helpers: self.helpers.clone(),
            exp: Rc::new(compile_bodyform(opts, body)?),
            ty,
        }))
    }

    fn compile_mod_helper(
        &self,
        opts: Rc<dyn CompilerOpts>,
        _args: Rc<SExp>,
        body: Rc<SExp>,
        _ty: Option<Polytype>,
    ) -> Result<ModAccum, CompileErr> {
        let mut mc = self.clone();
        if let Some(helpers) = compile_helperform(opts.clone(), body.clone())? {
            for form in helpers.new_helpers.iter() {
                debug!("process helper {}", decode_string(form.name()));
                mc = mc.add_helper(form.clone());
            }
            Ok(mc)
        } else {
            Err(CompileErr(
                body.loc(),
                "only the last form can be an exprssion in mod".to_string(),
            ))
        }
    }
}

fn frontend_step_finish(
    opts: Rc<dyn CompilerOpts>,
    includes: &mut Vec<IncludeDesc>,
    pre_forms: &[Rc<SExp>],
) -> Result<ModAccum, CompileErr> {
    let loc = pre_forms[0].loc();
    frontend_start(
        opts.clone(),
        includes,
        &[Rc::new(SExp::Cons(
            loc.clone(),
            Rc::new(SExp::Atom(loc.clone(), "mod".as_bytes().to_vec())),
            Rc::new(SExp::Cons(
                loc.clone(),
                Rc::new(SExp::Nil(loc.clone())),
                Rc::new(list_to_cons(loc, pre_forms)),
            )),
        ))],
    )
}

fn frontend_start(
    opts: Rc<dyn CompilerOpts>,
    includes: &mut Vec<IncludeDesc>,
    pre_forms: &[Rc<SExp>],
) -> Result<ModAccum, CompileErr> {
    if pre_forms.is_empty() {
        Err(CompileErr(
            Srcloc::start(&opts.filename()),
            "empty source file not allowed".to_string(),
        ))
    } else {
        let l = pre_forms[0].loc();
        pre_forms[0]
            .proper_list()
            .map(|x| {
                if x.is_empty() {
                    return frontend_step_finish(opts.clone(), includes, pre_forms);
                }

                if let SExp::Atom(_, mod_atom) = &x[0] {
                    if pre_forms.len() > 1 {
                        return Err(CompileErr(
                            pre_forms[0].loc(),
                            "one toplevel mod form allowed".to_string(),
                        ));
                    }

                    if *mod_atom == "mod".as_bytes().to_vec() {
<<<<<<< HEAD
                        let args = Rc::new(x[1].clone());
                        let body_vec: Vec<Rc<SExp>> =
                            x.iter().skip(2).map(|s| Rc::new(s.clone())).collect();
                        let body = Rc::new(enlist(pre_forms[0].loc(), &body_vec));
=======
                        let args = Rc::new(x[1].atomize());
                        let mut skip_idx = 2;
                        let mut ty: Option<TypeAnnoKind> = None;

                        if let SExp::Atom(_, colon) = &x[2].atomize() {
                            if *colon == vec![b':'] && x.len() > 3 {
                                let use_ty = parse_type_sexp(Rc::new(x[3].atomize()))?;
                                ty = Some(TypeAnnoKind::Colon(use_ty));
                                skip_idx += 2;
                            } else if *colon == vec![b'-', b'>'] && x.len() > 3 {
                                let use_ty = parse_type_sexp(Rc::new(x[3].atomize()))?;
                                ty = Some(TypeAnnoKind::Arrow(use_ty));
                                skip_idx += 2;
                            }
                        }
                        let (stripped_args, parsed_type) = augment_fun_type_with_args(args, ty)?;

                        let body_vec = x
                            .iter()
                            .skip(skip_idx)
                            .map(|s| Rc::new(s.clone()))
                            .collect();
                        let body = Rc::new(enlist(pre_forms[0].loc(), body_vec));
>>>>>>> 4c9a9d91

                        let ls = preprocess(opts.clone(), includes, body)?;
                        let mut ma = ModAccum::new(l.clone());
                        for form in ls.iter().take(ls.len() - 1) {
                            ma = ma.compile_mod_helper(
                                opts.clone(),
                                stripped_args.clone(),
                                form.clone(),
                                parsed_type.clone(),
                            )?;
                        }

                        return ma.compile_mod_body(
                            opts.clone(),
                            includes.clone(),
                            stripped_args,
                            ls[ls.len() - 1].clone(),
                            parsed_type,
                        );
                    }
                }

                frontend_step_finish(opts.clone(), includes, pre_forms)
            })
            .unwrap_or_else(|| frontend_step_finish(opts, includes, pre_forms))
    }
}

pub fn frontend(
    opts: Rc<dyn CompilerOpts>,
    pre_forms: &[Rc<SExp>],
) -> Result<CompileForm, CompileErr> {
    let mut includes = Vec::new();
    let started = frontend_start(opts.clone(), &mut includes, pre_forms)?;

    for i in includes.iter() {
        started.add_include(i.clone());
    }

    let compiled: Result<CompileForm, CompileErr> = match started.exp_form {
        None => Err(CompileErr(
            started.loc,
            "mod must end on an expression".to_string(),
        )),
        Some(v) => {
            let compiled_val: &CompileForm = v.borrow();
            Ok(compiled_val.clone())
        }
    };

    let our_mod = rename_children_compileform(&compiled?);

    let expr_names: HashSet<Vec<u8>> = collect_used_names_bodyform(our_mod.exp.borrow())
        .iter()
        .map(|x| x.to_vec())
        .collect();

    let helper_list = our_mod.helpers.iter().map(|h| (h.name(), h));
    let mut helper_map = HashMap::new();

    for hpair in helper_list {
        helper_map.insert(hpair.0.clone(), hpair.1.clone());
    }

    let helper_names = calculate_live_helpers(&HashSet::new(), &expr_names, &helper_map);

    let mut live_helpers = Vec::new();
    for h in our_mod.helpers {
        if matches!(h, HelperForm::Deftype(_)) || helper_names.contains(h.name()) {
            live_helpers.push(h);
        }
    }

    Ok(CompileForm {
        loc: our_mod.loc.clone(),
        include_forms: includes.to_vec(),
        args: our_mod.args.clone(),
        helpers: live_helpers,
        exp: our_mod.exp.clone(),
        ty: our_mod.ty.clone(),
    })
}

fn is_quote_op(sexp: Rc<SExp>) -> bool {
    match sexp.borrow() {
        SExp::Atom(_, name) => name.len() == 1 && name[0] as char == 'q',
        SExp::Integer(_, v) => v == &bi_one(),
        _ => false,
    }
}

fn from_clvm_args(args: Rc<SExp>) -> Rc<SExp> {
    match args.borrow() {
        SExp::Cons(l, arg, rest) => {
            let new_arg = from_clvm(arg.clone());
            let new_rest = from_clvm_args(rest.clone());
            Rc::new(SExp::Cons(l.clone(), new_arg, new_rest))
        }
        _ => {
            // Treat tail of proper application list as expression.
            from_clvm(args.clone())
        }
    }
}

// Form proper frontend code from CLVM.
// The languages are related but not identical:
// - Left env references refer to functions from the env.
// - Right env references refer to user arguments.
// We can introduce defconstant helpers that allow us to keep track of what's
// being called via 'a' and use that information.
// Bare numbers in operator position are only prims.
// Bare numbers in argument position are references, rewrite as (@ ..)
pub fn from_clvm(sexp: Rc<SExp>) -> Rc<SExp> {
    match sexp.borrow() {
        SExp::Atom(l, _name) => {
            // An atom encountered as an expression is treated as a path.
            from_clvm(Rc::new(SExp::Integer(l.clone(), sexp.to_bigint().unwrap())))
        }
        SExp::QuotedString(l, _, _v) => {
            // A string is treated as a number.
            // An atom encountered as an expression is treated as a path.
            from_clvm(Rc::new(SExp::Integer(l.clone(), sexp.to_bigint().unwrap())))
        }
        SExp::Integer(l, _n) => {
            // A number is treated as a reference in expression position.
            // Results in (@ n).
            Rc::new(SExp::Cons(
                l.clone(),
                Rc::new(SExp::atom_from_string(l.clone(), "@")),
                Rc::new(SExp::Cons(
                    l.clone(),
                    sexp.clone(),
                    Rc::new(SExp::Nil(l.clone())),
                )),
            ))
        }
        SExp::Nil(_l) => {
            // Nil represents nil in both systems.
            sexp.clone()
        }
        SExp::Cons(l, op, args) => {
            // This expression represents applying some primitive.
            if is_quote_op(op.clone()) {
                Rc::new(SExp::Cons(
                    l.clone(),
                    Rc::new(SExp::atom_from_string(l.clone(), "q")),
                    args.clone(),
                ))
            } else {
                let new_args = from_clvm_args(args.clone());
                Rc::new(SExp::Cons(l.clone(), op.clone(), new_args))
            }
        }
    }
}<|MERGE_RESOLUTION|>--- conflicted
+++ resolved
@@ -9,14 +9,9 @@
 
 use crate::classic::clvm::__type_compatibility__::{bi_one, bi_zero};
 use crate::compiler::comptypes::{
-<<<<<<< HEAD
-    list_to_cons, Binding, BodyForm, CompileErr, CompileForm, CompilerOpts, ConstantKind,
-    DefconstData, DefmacData, DefunData, HelperForm, IncludeDesc, LetData, LetFormKind, ModAccum,
-=======
-    list_to_cons, Binding, BodyForm, ChiaType, CompileErr, CompileForm, CompilerOpts, DefconstData,
-    DefmacData, DeftypeData, DefunData, HelperForm, IncludeDesc, LetData, LetFormKind, ModAccum,
+    list_to_cons, Binding, BodyForm, ChiaType, CompileErr, CompileForm, CompilerOpts, ConstantKind,
+    DefconstData, DefmacData, DeftypeData, DefunData, HelperForm, IncludeDesc, LetData, LetFormKind, ModAccum,
     StructDef, StructMember, TypeAnnoKind,
->>>>>>> 4c9a9d91
 };
 use crate::compiler::preprocessor::preprocess;
 use crate::compiler::rename::rename_children_compileform;
@@ -386,6 +381,7 @@
         kind: ConstantKind::Complex,
         name: name.to_vec(),
         body: Rc::new(bf),
+        ty: None
     }))
 }
 
@@ -561,13 +557,9 @@
                         opl: l.clone(),
                         name: name.clone(),
                         args: Rc::new(pl[2].clone()),
-<<<<<<< HEAD
                         body: Rc::new(enlist(l.clone(), &tail_list)),
-=======
-                        body: Rc::new(enlist(l.clone(), tail_list)),
                         orig: pl.to_owned(),
                         ty: type_anno,
->>>>>>> 4c9a9d91
                     })
                 }
                 _ => Some(OpName4Match {
@@ -1007,31 +999,27 @@
                 Some(matched.opl),
                 matched.name.to_vec(),
                 matched.args,
-<<<<<<< HEAD
-            )
-            .map(Some)
+                None
+            )?;
+            Ok(Some(HelperFormResult {
+                chia_type: None,
+                new_helpers: vec![definition],
+            }))
         } else if matched.op_name == b"defconst" {
-            compile_defconst(
+            let definition = compile_defconst(
                 opts,
                 l,
                 matched.nl,
                 Some(matched.opl),
                 matched.name.to_vec(),
                 matched.args,
-            )
-            .map(Some)
-        } else if matched.op_name == b"defmacro" {
-            compile_defmacro(
-=======
-                None,
             )?;
             Ok(Some(HelperFormResult {
                 chia_type: None,
                 new_helpers: vec![definition],
             }))
-        } else if matched.op_name == "defmacro".as_bytes().to_vec() {
+        } else if matched.op_name == b"defmacro" {
             let definition = compile_defmacro(
->>>>>>> 4c9a9d91
                 opts,
                 l,
                 matched.nl,
@@ -1227,12 +1215,6 @@
                     }
 
                     if *mod_atom == "mod".as_bytes().to_vec() {
-<<<<<<< HEAD
-                        let args = Rc::new(x[1].clone());
-                        let body_vec: Vec<Rc<SExp>> =
-                            x.iter().skip(2).map(|s| Rc::new(s.clone())).collect();
-                        let body = Rc::new(enlist(pre_forms[0].loc(), &body_vec));
-=======
                         let args = Rc::new(x[1].atomize());
                         let mut skip_idx = 2;
                         let mut ty: Option<TypeAnnoKind> = None;
@@ -1250,13 +1232,12 @@
                         }
                         let (stripped_args, parsed_type) = augment_fun_type_with_args(args, ty)?;
 
-                        let body_vec = x
+                        let body_vec: Vec<Rc<SExp>> = x
                             .iter()
                             .skip(skip_idx)
                             .map(|s| Rc::new(s.clone()))
                             .collect();
-                        let body = Rc::new(enlist(pre_forms[0].loc(), body_vec));
->>>>>>> 4c9a9d91
+                        let body = Rc::new(enlist(pre_forms[0].loc(), &body_vec));
 
                         let ls = preprocess(opts.clone(), includes, body)?;
                         let mut ma = ModAccum::new(l.clone());
