--- conflicted
+++ resolved
@@ -16,17 +16,14 @@
 use crate::compiler::srcloc::Srcloc;
 use crate::util::ErrInto;
 
-<<<<<<< HEAD
 #[derive(Clone, Debug)]
 enum IncludeType {
     Basic(IncludeDesc),
     Processed(IncludeDesc, IncludeProcessType, Vec<u8>),
 }
 
-=======
 /// Given a specification of an include file, load up the forms inside it and
 /// return them (or an error if the file couldn't be read or wasn't a list).
->>>>>>> a8efdb0b
 pub fn process_include(
     opts: Rc<dyn CompilerOpts>,
     include: IncludeDesc,
