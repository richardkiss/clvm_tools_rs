--- conflicted
+++ resolved
@@ -166,36 +166,6 @@
     macros: &mut Vec<(Vec<u8>, NodePtr)>,
     run_program: Rc<dyn TRunProgram>,
 ) -> Result<(), EvalErr> {
-<<<<<<< HEAD
-    m! {
-        prog <- assemble(
-            allocator,
-            "(_read (_full_path_for_name 1))"
-        );
-        assembled_sexp <- run_program.run_program(
-            allocator,
-            prog,
-            name,
-            None
-        );
-        match proper_list(allocator, assembled_sexp.1, true) {
-            None => { Err(EvalErr(name, "include returned malformed result".to_string())) },
-            Some(assembled) => {
-                for sexp in assembled {
-                    parse_mod_sexp(
-                        allocator,
-                        sexp,
-                        namespace,
-                        functions,
-                        constants,
-                        delayed_constants,
-                        macros,
-                        run_program.clone()
-                    )?;
-                };
-                Ok(())
-            }
-=======
     // Recognize and deal with special names
     if let SExp::Atom(namebuf) = allocator.sexp(name) {
         let name_bytes = allocator.buf(&namebuf);
@@ -225,12 +195,12 @@
                     namespace,
                     functions,
                     constants,
+                    delayed_constants,
                     macros,
                     run_program.clone()
                 )?;
             };
             Ok(())
->>>>>>> 0b22057a
         }
     }
 }
