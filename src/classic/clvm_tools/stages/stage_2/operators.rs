use std::cell::{Ref, RefCell};
use std::collections::HashMap;
use std::fs;
use std::mem::swap;
use std::path::PathBuf;
use std::rc::Rc;

use clvm_rs::allocator::{Allocator, NodePtr, SExp};
use clvm_rs::chia_dialect::{ChiaDialect, NO_NEG_DIV, NO_UNKNOWN_OPS};
use clvm_rs::cost::Cost;
use clvm_rs::dialect::Dialect;
use clvm_rs::reduction::{EvalErr, Reduction, Response};
use clvm_rs::run_program::run_program;

use crate::classic::clvm::__type_compatibility__::{Bytes, BytesFromType, Stream};

use crate::classic::clvm::keyword_from_atom;
use crate::classic::clvm::sexp::proper_list;

use crate::classic::clvm_tools::binutils::{assemble_from_ir, disassemble_to_ir_with_kw};
use crate::classic::clvm_tools::ir::reader::read_ir;
use crate::classic::clvm_tools::ir::writer::write_ir_to_stream;
use crate::classic::clvm_tools::stages::stage_0::{
    DefaultProgramRunner, RunProgramOption, TRunProgram,
};
use crate::classic::clvm_tools::stages::stage_2::compile::do_com_prog_for_dialect;
use crate::classic::clvm_tools::stages::stage_2::optimize::do_optimize;

pub struct CompilerOperators {
    base_dialect: Rc<dyn Dialect>,
    search_paths: Vec<String>,
    compile_outcomes: RefCell<HashMap<String, String>>,
    dialect: RefCell<Rc<dyn Dialect>>,
    runner: RefCell<Rc<dyn TRunProgram>>,
    opt_memo: Rc<RefCell<HashMap<String, NodePtr>>>,
}

impl CompilerOperators {
    pub fn new(search_paths: Vec<String>) -> Self {
        let base_dialect = Rc::new(ChiaDialect::new(NO_NEG_DIV | NO_UNKNOWN_OPS));
        let base_runner = Rc::new(DefaultProgramRunner::new());
        CompilerOperators {
            base_dialect: base_dialect.clone(),
            search_paths,
            compile_outcomes: RefCell::new(HashMap::new()),
            dialect: RefCell::new(base_dialect),
            runner: RefCell::new(base_runner),
            opt_memo: Rc::new(RefCell::new(HashMap::new())),
        }
    }

    fn set_runner(&self, runner: Rc<dyn TRunProgram>) {
        self.runner.replace(runner);
    }

    fn set_dialect(&self, dialect: Rc<dyn Dialect>) {
        self.dialect.replace(dialect);
    }

    fn get_runner(&self) -> Rc<dyn TRunProgram> {
        let borrow: Ref<'_, Rc<dyn TRunProgram>> = self.runner.borrow();
        borrow.clone()
    }

    fn read(&self, allocator: &mut Allocator, sexp: NodePtr) -> Response {
        match allocator.sexp(sexp) {
            SExp::Pair(f, _) => match allocator.sexp(f) {
                SExp::Atom(b) => {
                    let filename =
                        Bytes::new(Some(BytesFromType::Raw(allocator.buf(&b).to_vec()))).decode();
                    fs::read_to_string(filename)
                        .map_err(|_| EvalErr(allocator.null(), "Failed to read file".to_string()))
                        .and_then(|content| {
                            read_ir(&content)
                                .map_err(|e| EvalErr(allocator.null(), e))
                                .and_then(|ir| {
                                    assemble_from_ir(allocator, Rc::new(ir))
                                        .map(|ir_sexp| Reduction(1, ir_sexp))
                                })
                        })
                }
                _ => Err(EvalErr(
                    allocator.null(),
                    "filename is not an atom".to_string(),
                )),
            },
            _ => Err(EvalErr(
                allocator.null(),
                "given a program that is an atom".to_string(),
            )),
        }
    }

    fn write(&self, allocator: &mut Allocator, sexp: NodePtr) -> Response {
        if let SExp::Pair(filename_sexp, r) = allocator.sexp(sexp) {
            if let SExp::Pair(data, _) = allocator.sexp(r) {
                if let SExp::Atom(filename_buf) = allocator.sexp(filename_sexp) {
                    let filename_buf = allocator.buf(&filename_buf);
                    let filename_bytes =
                        Bytes::new(Some(BytesFromType::Raw(filename_buf.to_vec())));
                    let ir = disassemble_to_ir_with_kw(allocator, data, keyword_from_atom(), true);
                    let mut stream = Stream::new(None);
                    write_ir_to_stream(Rc::new(ir), &mut stream);
                    return fs::write(filename_bytes.decode(), stream.get_value().decode())
                        .map_err(|_| {
                            EvalErr(sexp, format!("failed to write {}", filename_bytes.decode()))
                        })
                        .map(|_| Reduction(1, allocator.null()));
                }
            }
        }

        Err(EvalErr(sexp, "failed to write data".to_string()))
    }

    fn get_full_path_for_filename(&self, allocator: &mut Allocator, sexp: NodePtr) -> Response {
        if let SExp::Pair(l, _r) = allocator.sexp(sexp) {
            if let SExp::Atom(b) = allocator.sexp(l) {
                let filename =
                    Bytes::new(Some(BytesFromType::Raw(allocator.buf(&b).to_vec()))).decode();
                for path in &self.search_paths {
                    let mut path_buf = PathBuf::new();
                    path_buf.push(path);
                    path_buf.push(filename.clone());
                    let f_path = path_buf.as_path();
                    if f_path.exists() {
                        return f_path
                            .to_str()
                            .map(Ok)
                            .unwrap_or_else(|| {
                                Err(EvalErr(sexp, "could not compute absolute path".to_string()))
                            })
                            .and_then(|p| {
                                allocator
                                    .new_atom(p.as_bytes())
                                    .map(|res| Reduction(1, res))
                            });
                    }
                }
            }
        }

        Err(EvalErr(sexp, "can't open file".to_string()))
    }

    pub fn set_symbol_table(
        &self,
        allocator: &mut Allocator,
        table: NodePtr,
    ) -> Result<Reduction, EvalErr> {
<<<<<<< HEAD
        match proper_list(allocator, table, true).and_then(|t| proper_list(allocator, t[0], true)) {
            Some(symtable) => {
                for kv in symtable.iter() {
                    match allocator.sexp(*kv) {
                        SExp::Pair(hash, name) => {
                            match (allocator.sexp(hash), allocator.sexp(name)) {
                                (SExp::Atom(hash), SExp::Atom(name)) => {
                                    let hash_text = Bytes::new(Some(BytesFromType::Raw(
                                        allocator.buf(&hash).to_vec(),
                                    )))
                                    .decode();
                                    let name_text = Bytes::new(Some(BytesFromType::Raw(
                                        allocator.buf(&name).to_vec(),
                                    )))
                                    .decode();

                                    self.compile_outcomes.replace_with(|co| {
                                        let mut result = HashMap::new();
                                        swap(&mut result, co);
                                        result.insert(hash_text, name_text);
                                        result
                                    });
                                }
                                _ => {}
                            }
                        }
                        _ => {}
=======
        if let Some(symtable) =
            proper_list(allocator, table, true).and_then(|t| proper_list(allocator, t[0], true))
        {
            for kv in symtable.iter() {
                if let SExp::Pair(hash, name) = allocator.sexp(*kv) {
                    if let (SExp::Atom(hash), SExp::Atom(name)) =
                        (allocator.sexp(hash), allocator.sexp(name))
                    {
                        let hash_text =
                            Bytes::new(Some(BytesFromType::Raw(allocator.buf(&hash).to_vec())))
                                .decode();
                        let name_text =
                            Bytes::new(Some(BytesFromType::Raw(allocator.buf(&name).to_vec())))
                                .decode();

                        self.compile_outcomes.replace_with(|co| {
                            let mut result = co.clone();
                            result.insert(hash_text, name_text);
                            result
                        });
>>>>>>> 8d534d80
                    }
                }
            }
        }

        Ok(Reduction(1, allocator.null()))
    }
}

impl Dialect for CompilerOperators {
    fn quote_kw(&self) -> &[u8] {
        &[1]
    }
    fn apply_kw(&self) -> &[u8] {
        &[2]
    }

    fn op(
        &self,
        allocator: &mut Allocator,
        op: NodePtr,
        sexp: NodePtr,
        max_cost: Cost,
    ) -> Response {
        match allocator.sexp(op) {
            SExp::Atom(opname) => {
                let opbuf = allocator.buf(&opname);
                if opbuf == "_read".as_bytes() {
                    self.read(allocator, sexp)
                } else if opbuf == "_write".as_bytes() {
                    self.write(allocator, sexp)
                } else if opbuf == "com".as_bytes() {
                    do_com_prog_for_dialect(self.get_runner(), allocator, sexp)
                } else if opbuf == "opt".as_bytes() {
                    do_optimize(self.get_runner(), allocator, self.opt_memo.clone(), sexp)
                } else if opbuf == "_set_symbol_table".as_bytes() {
                    self.set_symbol_table(allocator, sexp)
                } else if opbuf == "_full_path_for_name".as_bytes() {
                    self.get_full_path_for_filename(allocator, sexp)
                } else {
                    self.base_dialect.op(allocator, op, sexp, max_cost)
                }
            }
            _ => self.base_dialect.op(allocator, op, sexp, max_cost),
        }
    }
}

impl CompilerOperators {
    pub fn get_compiles(&self) -> HashMap<String, String> {
        return self.compile_outcomes.borrow().clone();
    }
}

impl TRunProgram for CompilerOperators {
    fn run_program(
        &self,
        allocator: &mut Allocator,
        program: NodePtr,
        args: NodePtr,
        option: Option<RunProgramOption>,
    ) -> Response {
        let max_cost = option.as_ref().and_then(|o| o.max_cost).unwrap_or(0);
        run_program(
            allocator,
            self,
            program,
            args,
            max_cost,
            option.and_then(|o| o.pre_eval_f),
        )
    }
}

pub fn run_program_for_search_paths(search_paths: &[String]) -> Rc<CompilerOperators> {
    let ops = Rc::new(CompilerOperators::new(search_paths.to_vec()));
    ops.set_dialect(ops.clone());
    ops.set_runner(ops.clone());
    ops
}<|MERGE_RESOLUTION|>--- conflicted
+++ resolved
@@ -1,7 +1,6 @@
 use std::cell::{Ref, RefCell};
 use std::collections::HashMap;
 use std::fs;
-use std::mem::swap;
 use std::path::PathBuf;
 use std::rc::Rc;
 
@@ -148,35 +147,6 @@
         allocator: &mut Allocator,
         table: NodePtr,
     ) -> Result<Reduction, EvalErr> {
-<<<<<<< HEAD
-        match proper_list(allocator, table, true).and_then(|t| proper_list(allocator, t[0], true)) {
-            Some(symtable) => {
-                for kv in symtable.iter() {
-                    match allocator.sexp(*kv) {
-                        SExp::Pair(hash, name) => {
-                            match (allocator.sexp(hash), allocator.sexp(name)) {
-                                (SExp::Atom(hash), SExp::Atom(name)) => {
-                                    let hash_text = Bytes::new(Some(BytesFromType::Raw(
-                                        allocator.buf(&hash).to_vec(),
-                                    )))
-                                    .decode();
-                                    let name_text = Bytes::new(Some(BytesFromType::Raw(
-                                        allocator.buf(&name).to_vec(),
-                                    )))
-                                    .decode();
-
-                                    self.compile_outcomes.replace_with(|co| {
-                                        let mut result = HashMap::new();
-                                        swap(&mut result, co);
-                                        result.insert(hash_text, name_text);
-                                        result
-                                    });
-                                }
-                                _ => {}
-                            }
-                        }
-                        _ => {}
-=======
         if let Some(symtable) =
             proper_list(allocator, table, true).and_then(|t| proper_list(allocator, t[0], true))
         {
@@ -197,7 +167,6 @@
                             result.insert(hash_text, name_text);
                             result
                         });
->>>>>>> 8d534d80
                     }
                 }
             }
