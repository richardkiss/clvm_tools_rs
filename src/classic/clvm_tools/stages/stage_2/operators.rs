--- conflicted
+++ resolved
@@ -227,14 +227,7 @@
         args: NodePtr,
         option: Option<RunProgramOption>,
     ) -> Response {
-<<<<<<< HEAD
-        let max_cost = option
-            .as_ref()
-            .and_then(|o| o.max_cost)
-            .unwrap_or_else(|| 0);
-=======
         let max_cost = option.as_ref().and_then(|o| o.max_cost).unwrap_or(0);
->>>>>>> 8d534d80
         run_program(
             allocator,
             self,
