use std::cell::{Ref, RefCell};
use std::collections::HashMap;
use std::fs;
use std::path::PathBuf;
use std::rc::Rc;

use clvm_rs::allocator::{Allocator, NodePtr, SExp};
use clvm_rs::chia_dialect::{ChiaDialect, NO_NEG_DIV, NO_UNKNOWN_OPS};
use clvm_rs::cost::Cost;
use clvm_rs::dialect::Dialect;
use clvm_rs::reduction::{EvalErr, Reduction, Response};
use clvm_rs::run_program::run_program;

use crate::classic::clvm::__type_compatibility__::{Bytes, BytesFromType, Stream};

use crate::classic::clvm::keyword_from_atom;
use crate::classic::clvm::sexp::proper_list;

use crate::classic::clvm_tools::binutils::{assemble_from_ir, disassemble_to_ir_with_kw};
use crate::classic::clvm_tools::ir::reader::read_ir;
use crate::classic::clvm_tools::ir::writer::write_ir_to_stream;
use crate::classic::clvm_tools::sha256tree::TreeHash;
use crate::classic::clvm_tools::stages::stage_0::{
    DefaultProgramRunner, RunProgramOption, TRunProgram,
};
use crate::classic::clvm_tools::stages::stage_2::compile::do_com_prog_for_dialect;
use crate::classic::clvm_tools::stages::stage_2::optimize::do_optimize;

#[derive(Debug, Clone, PartialEq, Eq, Hash)]
pub enum AllocatorRefOrTreeHash {
    AllocatorRef(NodePtr),
    TreeHash(TreeHash),
}

impl AllocatorRefOrTreeHash {
    pub fn new_from_nodeptr(n: NodePtr) -> Self {
        AllocatorRefOrTreeHash::AllocatorRef(n)
    }

    pub fn new_from_sexp(allocator: &mut Allocator, n: NodePtr) -> Self {
        AllocatorRefOrTreeHash::TreeHash(TreeHash::new_from_sexp(allocator, n))
    }
}

pub struct CompilerOperators {
    base_dialect: Rc<dyn Dialect>,
<<<<<<< HEAD
    filename: Option<String>,
=======
    source_file: String,
>>>>>>> bb08f296
    search_paths: Vec<String>,
    symbols_extra_info: bool,
    compile_outcomes: RefCell<HashMap<String, String>>,
    dialect: RefCell<Rc<dyn Dialect>>,
    runner: RefCell<Rc<dyn TRunProgram>>,
    opt_memo: RefCell<HashMap<AllocatorRefOrTreeHash, NodePtr>>,
}

pub fn full_path_for_filename(
    parent_sexp: NodePtr,
    filename: &str,
    search_paths: &[String],
) -> Result<String, EvalErr> {
    for path in search_paths.iter() {
        let mut path_buf = PathBuf::new();
        path_buf.push(path);
        path_buf.push(filename);
        let f_path = path_buf.as_path();
        if f_path.exists() {
            return f_path
                .to_str()
                .map(|x| x.to_owned())
                .map(Ok)
                .unwrap_or_else(|| {
                    Err(EvalErr(
                        parent_sexp,
                        "could not compute absolute path".to_string(),
                    ))
                });
        }
    }

    Err(EvalErr(parent_sexp, "can't open file".to_string()))
}

impl CompilerOperators {
<<<<<<< HEAD
    pub fn new(filename: Option<String>, search_paths: &[String]) -> Self {
=======
    pub fn new(source_file: &str, search_paths: Vec<String>, symbols_extra_info: bool) -> Self {
>>>>>>> bb08f296
        let base_dialect = Rc::new(ChiaDialect::new(NO_NEG_DIV | NO_UNKNOWN_OPS));
        let base_runner = Rc::new(DefaultProgramRunner::new());

        CompilerOperators {
            base_dialect: base_dialect.clone(),
<<<<<<< HEAD
            filename,
            search_paths: search_paths.to_vec(),
=======
            source_file: source_file.to_owned(),
            search_paths,
            symbols_extra_info,
>>>>>>> bb08f296
            compile_outcomes: RefCell::new(HashMap::new()),
            dialect: RefCell::new(base_dialect),
            runner: RefCell::new(base_runner),
            opt_memo: RefCell::new(HashMap::new()),
        }
    }

    fn symbols_extra_info(&self, allocator: &mut Allocator) -> Response {
        if self.symbols_extra_info {
            Ok(Reduction(1, allocator.new_atom(&[1])?))
        } else {
            Ok(Reduction(1, allocator.null()))
        }
    }

    fn set_runner(&self, runner: Rc<dyn TRunProgram>) {
        self.runner.replace(runner);
    }

    fn set_dialect(&self, dialect: Rc<dyn Dialect>) {
        self.dialect.replace(dialect);
    }

    fn get_runner(&self) -> Rc<dyn TRunProgram> {
        let borrow: Ref<'_, Rc<dyn TRunProgram>> = self.runner.borrow();
        borrow.clone()
    }

    fn read(&self, allocator: &mut Allocator, sexp: NodePtr) -> Response {
        match allocator.sexp(sexp) {
            SExp::Pair(f, _) => match allocator.sexp(f) {
                SExp::Atom(b) => {
                    let filename =
                        Bytes::new(Some(BytesFromType::Raw(allocator.buf(&b).to_vec()))).decode();
                    fs::read_to_string(filename)
                        .map_err(|_| EvalErr(allocator.null(), "Failed to read file".to_string()))
                        .and_then(|content| {
                            read_ir(&content)
                                .map_err(|e| EvalErr(allocator.null(), e))
                                .and_then(|ir| {
                                    assemble_from_ir(allocator, Rc::new(ir))
                                        .map(|ir_sexp| Reduction(1, ir_sexp))
                                })
                        })
                }
                _ => Err(EvalErr(
                    allocator.null(),
                    "filename is not an atom".to_string(),
                )),
            },
            _ => Err(EvalErr(
                allocator.null(),
                "given a program that is an atom".to_string(),
            )),
        }
    }

    fn write(&self, allocator: &mut Allocator, sexp: NodePtr) -> Response {
        if let SExp::Pair(filename_sexp, r) = allocator.sexp(sexp) {
            if let SExp::Pair(data, _) = allocator.sexp(r) {
                if let SExp::Atom(filename_buf) = allocator.sexp(filename_sexp) {
                    let filename_buf = allocator.buf(&filename_buf);
                    let filename_bytes =
                        Bytes::new(Some(BytesFromType::Raw(filename_buf.to_vec())));
                    let ir = disassemble_to_ir_with_kw(allocator, data, keyword_from_atom(), true);
                    let mut stream = Stream::new(None);
                    write_ir_to_stream(Rc::new(ir), &mut stream);
                    return fs::write(filename_bytes.decode(), stream.get_value().decode())
                        .map_err(|_| {
                            EvalErr(sexp, format!("failed to write {}", filename_bytes.decode()))
                        })
                        .map(|_| Reduction(1, allocator.null()));
                }
            }
        }

        Err(EvalErr(sexp, "failed to write data".to_string()))
    }

    fn get_compile_filename(&self, allocator: &mut Allocator) -> Response {
        self.filename
            .as_ref()
            .map(|f| {
                let converted_filename = allocator.new_atom(f.as_bytes())?;
                Ok(Reduction(1, converted_filename))
            })
            .unwrap_or_else(|| Ok(Reduction(1, allocator.null())))
    }

    fn get_include_paths(&self, allocator: &mut Allocator) -> Response {
        let mut converted_search_paths = allocator.null();
        for s in self.search_paths.iter().rev() {
            let search_path_string = allocator.new_atom(s.as_bytes())?;
            converted_search_paths =
                allocator.new_pair(search_path_string, converted_search_paths)?;
        }

        Ok(Reduction(1, converted_search_paths))
    }

    fn get_full_path_for_filename(&self, allocator: &mut Allocator, sexp: NodePtr) -> Response {
        if let SExp::Pair(l, _r) = allocator.sexp(sexp) {
            if let SExp::Atom(b) = allocator.sexp(l) {
                let filename =
                    Bytes::new(Some(BytesFromType::Raw(allocator.buf(&b).to_vec()))).decode();
                let full_name = full_path_for_filename(sexp, &filename, &self.search_paths)?;
                let converted_filename = allocator.new_atom(full_name.as_bytes())?;
                return Ok(Reduction(1, converted_filename));
            }
        }

        Err(EvalErr(sexp, "can't open file".to_string()))
    }

    fn get_source_file(&self, allocator: &mut Allocator) -> Result<Reduction, EvalErr> {
        let file_name_bytes = Bytes::new(Some(BytesFromType::String(self.source_file.clone())));
        let new_atom = allocator.new_atom(file_name_bytes.data())?;
        Ok(Reduction(1, new_atom))
    }

    pub fn set_symbol_table(
        &self,
        allocator: &mut Allocator,
        table: NodePtr,
    ) -> Result<Reduction, EvalErr> {
        if let Some(symtable) =
            proper_list(allocator, table, true).and_then(|t| proper_list(allocator, t[0], true))
        {
            for kv in symtable.iter() {
                if let SExp::Pair(hash, name) = allocator.sexp(*kv) {
                    if let (SExp::Atom(hash), SExp::Atom(name)) =
                        (allocator.sexp(hash), allocator.sexp(name))
                    {
                        let hash_text =
                            Bytes::new(Some(BytesFromType::Raw(allocator.buf(&hash).to_vec())))
                                .decode();
                        let name_text =
                            Bytes::new(Some(BytesFromType::Raw(allocator.buf(&name).to_vec())))
                                .decode();

                        self.compile_outcomes.replace_with(|co| {
                            let mut result = co.clone();
                            result.insert(hash_text, name_text);
                            result
                        });
                    }
                }
            }
        }

        Ok(Reduction(1, allocator.null()))
    }
}

impl Dialect for CompilerOperators {
    fn quote_kw(&self) -> &[u8] {
        &[1]
    }
    fn apply_kw(&self) -> &[u8] {
        &[2]
    }

    fn op(
        &self,
        allocator: &mut Allocator,
        op: NodePtr,
        sexp: NodePtr,
        max_cost: Cost,
    ) -> Response {
        match allocator.sexp(op) {
            SExp::Atom(opname) => {
                let opbuf = allocator.buf(&opname);
                if opbuf == "_read".as_bytes() {
                    self.read(allocator, sexp)
                } else if opbuf == "_write".as_bytes() {
                    self.write(allocator, sexp)
                } else if opbuf == "com".as_bytes() {
                    do_com_prog_for_dialect(self.get_runner(), allocator, sexp)
                } else if opbuf == "opt".as_bytes() {
                    do_optimize(self.get_runner(), allocator, &self.opt_memo, sexp)
                } else if opbuf == "_set_symbol_table".as_bytes() {
                    self.set_symbol_table(allocator, sexp)
                } else if opbuf == "_get_compile_filename".as_bytes() {
                    self.get_compile_filename(allocator)
                } else if opbuf == "_get_include_paths".as_bytes() {
                    self.get_include_paths(allocator)
                } else if opbuf == "_full_path_for_name".as_bytes() {
                    self.get_full_path_for_filename(allocator, sexp)
                } else if opbuf == "_symbols_extra_info".as_bytes() {
                    self.symbols_extra_info(allocator)
                } else if opbuf == "_get_source_file".as_bytes() {
                    self.get_source_file(allocator)
                } else {
                    self.base_dialect.op(allocator, op, sexp, max_cost)
                }
            }
            _ => self.base_dialect.op(allocator, op, sexp, max_cost),
        }
    }
}

impl CompilerOperators {
    pub fn get_compiles(&self) -> HashMap<String, String> {
        return self.compile_outcomes.borrow().clone();
    }
}

impl TRunProgram for CompilerOperators {
    fn run_program(
        &self,
        allocator: &mut Allocator,
        program: NodePtr,
        args: NodePtr,
        option: Option<RunProgramOption>,
    ) -> Response {
        let max_cost = option.as_ref().and_then(|o| o.max_cost).unwrap_or(0);
        run_program(
            allocator,
            self,
            program,
            args,
            max_cost,
            option.and_then(|o| o.pre_eval_f),
        )
    }
}

pub fn run_program_for_search_paths(
<<<<<<< HEAD
    filename: Option<String>,
    search_paths: &[String],
) -> Rc<CompilerOperators> {
    let ops = Rc::new(CompilerOperators::new(filename, search_paths));
=======
    source_file: &str,
    search_paths: &[String],
    symbols_extra_info: bool,
) -> Rc<CompilerOperators> {
    let ops = Rc::new(CompilerOperators::new(
        source_file,
        search_paths.to_vec(),
        symbols_extra_info,
    ));
>>>>>>> bb08f296
    ops.set_dialect(ops.clone());
    ops.set_runner(ops.clone());
    ops
}<|MERGE_RESOLUTION|>--- conflicted
+++ resolved
@@ -44,11 +44,7 @@
 
 pub struct CompilerOperators {
     base_dialect: Rc<dyn Dialect>,
-<<<<<<< HEAD
-    filename: Option<String>,
-=======
     source_file: String,
->>>>>>> bb08f296
     search_paths: Vec<String>,
     symbols_extra_info: bool,
     compile_outcomes: RefCell<HashMap<String, String>>,
@@ -85,24 +81,15 @@
 }
 
 impl CompilerOperators {
-<<<<<<< HEAD
-    pub fn new(filename: Option<String>, search_paths: &[String]) -> Self {
-=======
     pub fn new(source_file: &str, search_paths: Vec<String>, symbols_extra_info: bool) -> Self {
->>>>>>> bb08f296
         let base_dialect = Rc::new(ChiaDialect::new(NO_NEG_DIV | NO_UNKNOWN_OPS));
         let base_runner = Rc::new(DefaultProgramRunner::new());
 
         CompilerOperators {
             base_dialect: base_dialect.clone(),
-<<<<<<< HEAD
-            filename,
-            search_paths: search_paths.to_vec(),
-=======
             source_file: source_file.to_owned(),
             search_paths,
             symbols_extra_info,
->>>>>>> bb08f296
             compile_outcomes: RefCell::new(HashMap::new()),
             dialect: RefCell::new(base_dialect),
             runner: RefCell::new(base_runner),
@@ -183,13 +170,8 @@
     }
 
     fn get_compile_filename(&self, allocator: &mut Allocator) -> Response {
-        self.filename
-            .as_ref()
-            .map(|f| {
-                let converted_filename = allocator.new_atom(f.as_bytes())?;
-                Ok(Reduction(1, converted_filename))
-            })
-            .unwrap_or_else(|| Ok(Reduction(1, allocator.null())))
+        let converted_filename = allocator.new_atom(self.source_file.as_bytes())?;
+        Ok(Reduction(1, converted_filename))
     }
 
     fn get_include_paths(&self, allocator: &mut Allocator) -> Response {
@@ -331,12 +313,6 @@
 }
 
 pub fn run_program_for_search_paths(
-<<<<<<< HEAD
-    filename: Option<String>,
-    search_paths: &[String],
-) -> Rc<CompilerOperators> {
-    let ops = Rc::new(CompilerOperators::new(filename, search_paths));
-=======
     source_file: &str,
     search_paths: &[String],
     symbols_extra_info: bool,
@@ -346,7 +322,6 @@
         search_paths.to_vec(),
         symbols_extra_info,
     ));
->>>>>>> bb08f296
     ops.set_dialect(ops.clone());
     ops.set_runner(ops.clone());
     ops
