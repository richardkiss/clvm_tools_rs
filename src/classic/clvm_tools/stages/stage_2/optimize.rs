--- conflicted
+++ resolved
@@ -1,12 +1,7 @@
 use std::borrow::Borrow;
 use std::cell::{Ref, RefCell};
 use std::collections::HashMap;
-<<<<<<< HEAD
-use std::fs;
 use std::mem::swap;
-use std::path::PathBuf;
-=======
->>>>>>> 8d534d80
 use std::rc::Rc;
 use std::sync::atomic::AtomicI32;
 use std::sync::atomic::Ordering;
@@ -55,7 +50,7 @@
 pub fn indent() -> String {
     let dc = depth_count() as usize;
     let mut v = Vec::with_capacity(dc);
-    for i in 0..dc {
+    for _ in 0..dc {
         v.push(b' ');
     }
     decode_string(&v)
@@ -115,7 +110,7 @@
 
 pub fn constant_optimizer(
     allocator: &mut Allocator,
-    memo: Rc<RefCell<HashMap<String, NodePtr>>>,
+    _memo: Rc<RefCell<HashMap<String, NodePtr>>>,
     r: NodePtr,
     _max_cost: Cost,
     runner: Rc<dyn TRunProgram>,
@@ -125,7 +120,7 @@
      * it's a constant. So we can simply evaluate it and
      * return the quoted result.
      */
-    if let SExp::Pair(first, rest) = allocator.sexp(r) {
+    if let SExp::Pair(first, _) = allocator.sexp(r) {
         if let SExp::Atom(b) = allocator.sexp(first) {
             let buf = allocator.buf(&b);
             if buf.len() == 1 && buf[0] == 1 {
@@ -184,7 +179,7 @@
 
 pub fn cons_q_a_optimizer(
     allocator: &mut Allocator,
-    memo: Rc<RefCell<HashMap<String, NodePtr>>>,
+    _memo: Rc<RefCell<HashMap<String, NodePtr>>>,
     r: NodePtr,
     _eval_f: Rc<dyn TRunProgram>,
 ) -> Result<NodePtr, EvalErr> {
@@ -338,7 +333,6 @@
     match match_sexp(allocator, pattern, r, HashMap::new()).as_ref() {
         None => Ok(r),
         Some(t1) => {
-<<<<<<< HEAD
             let original_args = t1
                 .get("args")
                 .ok_or(EvalErr(r, "bad pattern match on args".to_string()))?;
@@ -359,26 +353,6 @@
                     disassemble(allocator, *original_call)
                 );
             };
-=======
-            m! {
-                original_args <- t1.get("args").
-                    ok_or_else(|| EvalErr(r, "bad pattern match on args".to_string()));
-
-                let _ = if DIAG_OPTIMIZATIONS {
-                    print!(
-                        "XXX ORIGINAL_ARGS {}\n",
-                        disassemble(allocator, *original_args)
-                    );
-                };
-                original_call <- t1.get("sexp").
-                    ok_or_else(|| EvalErr(r, "bad pattern match on sexp".to_string()));
-                let _ = if DIAG_OPTIMIZATIONS {
-                    print!(
-                        "XXX ORIGINAL_CALL {}\n",
-                        disassemble(allocator, *original_call)
-                    );
-                };
->>>>>>> 8d534d80
 
             let new_eval_sexp_args = sub_args(allocator, *original_call, *original_args)?;
 
@@ -401,7 +375,6 @@
                     println!("XXX does not seems_constant\n");
                 };
 
-<<<<<<< HEAD
                 let new_operands = proper_list(allocator, new_eval_sexp_args, true).ok_or(
                     EvalErr(new_eval_sexp_args, "Must be a proper list".to_string()),
                 )?;
@@ -415,76 +388,8 @@
                         eval_f.clone(),
                     )?);
                 }
-=======
-                // Do not iterate into a quoted value as if it were a list
-                if seems_constant(allocator, new_eval_sexp_args) {
-                    if DIAG_OPTIMIZATIONS {
-                        print!("XXX seems_constant\n");
-                    }
-                    optimize_sexp(
-                        allocator,
-                        new_eval_sexp_args,
-                        eval_f
-                    )
-                } else { m! {
-                    let _ = if DIAG_OPTIMIZATIONS {
-                        print!("XXX does not seems_constant\n");
-                    };
-
-                    new_operands <-
-                        proper_list(
-                            allocator,
-                            new_eval_sexp_args,
-                            true).ok_or_else(|| EvalErr(
-                                new_eval_sexp_args,
-                                "Must be a proper list".to_string()
-                            ));
-
-                    opt_operands <-
-                        map_m(
-                            allocator,
-                            &mut new_operands.iter(),
-                            &|allocator, item| {
-                                optimize_sexp(allocator, *item, eval_f.clone())
-                            }
-                        );
-
-                    non_constant_count <- fold_m(
-                        allocator,
-                        &|allocator, acc, val| {
-                            if DIAG_OPTIMIZATIONS {
-                                print!(
-                                    "XXX opt_operands {} {}\n",
-                                    acc,
-                                    disassemble(allocator, val)
-                                );
-                            }
-                            let increment =
-                                match allocator.sexp(val) {
-                                    SExp::Pair(val_first,_) => {
-                                        match allocator.sexp(val_first) {
-                                            SExp::Atom(b) => {
-                                                let vf_buf = allocator.buf(&b);
-                                                if vf_buf.len() != 1 || vf_buf[0] != 1 {
-                                                    1
-                                                } else {
-                                                    0
-                                                }
-                                            },
-                                            _ => 0
-                                        }
-                                    },
-                                    _ => 0
-                                };
-
-                            Ok(acc + increment)
-                        },
-                        0,
-                        &mut opt_operands.iter().copied()
-                    );
->>>>>>> 8d534d80
-
-                let non_constant_count = foldM(
+
+                let non_constant_count = fold_m(
                     allocator,
                     &|allocator, acc, val| {
                         if DIAG_OPTIMIZATIONS {
@@ -545,7 +450,6 @@
                 }
             }
 
-<<<<<<< HEAD
             let mut optimized = Vec::new();
             for item in list.iter() {
                 let res = optimize_sexp_(allocator, memo.clone(), *item, eval_f.clone())?;
@@ -556,16 +460,6 @@
             }
 
             if different {
-=======
-            m! {
-                optimized <- map_m(
-                    allocator,
-                    &mut list.into_iter(),
-                    &|allocator, v| {
-                        optimize_sexp(allocator, v, eval_f.clone())
-                    }
-                );
->>>>>>> 8d534d80
                 enlist(allocator, &optimized)
             } else {
                 // If we didn't produce any different children, skip producing
@@ -587,7 +481,7 @@
 
 fn cons_optimizer(
     allocator: &mut Allocator,
-    memo_: Rc<RefCell<HashMap<String, NodePtr>>>,
+    _memo: Rc<RefCell<HashMap<String, NodePtr>>>,
     r: NodePtr,
     _eval_f: Rc<dyn TRunProgram>,
 ) -> Result<NodePtr, EvalErr> {
@@ -631,7 +525,7 @@
 
 fn path_optimizer(
     allocator: &mut Allocator,
-    memo: Rc<RefCell<HashMap<String, NodePtr>>>,
+    _memo: Rc<RefCell<HashMap<String, NodePtr>>>,
     r: NodePtr,
     _eval_f: Rc<dyn TRunProgram>,
 ) -> Result<NodePtr, EvalErr> {
@@ -691,7 +585,7 @@
 
 fn quote_null_optimizer(
     allocator: &mut Allocator,
-    memo: Rc<RefCell<HashMap<String, NodePtr>>>,
+    _memo: Rc<RefCell<HashMap<String, NodePtr>>>,
     r: NodePtr,
     _eval_f: Rc<dyn TRunProgram>,
 ) -> Result<NodePtr, EvalErr> {
@@ -708,7 +602,7 @@
 
 fn apply_null_optimizer(
     allocator: &mut Allocator,
-    memo: Rc<RefCell<HashMap<String, NodePtr>>>,
+    _memo: Rc<RefCell<HashMap<String, NodePtr>>>,
     r: NodePtr,
     _eval_f: Rc<dyn TRunProgram>,
 ) -> Result<NodePtr, EvalErr> {
@@ -721,17 +615,8 @@
 
 struct OptimizerRunner<'a> {
     pub name: String,
-<<<<<<< HEAD
-    to_run: &'a dyn Fn(
-        &mut Allocator,
-        Rc<RefCell<HashMap<String, NodePtr>>>,
-        NodePtr,
-        Rc<dyn TRunProgram>,
-    ) -> Result<NodePtr, EvalErr>,
-=======
     #[allow(clippy::type_complexity)]
-    to_run: &'a dyn Fn(&mut Allocator, NodePtr, Rc<dyn TRunProgram>) -> Result<NodePtr, EvalErr>,
->>>>>>> 8d534d80
+    to_run: &'a dyn Fn(&mut Allocator, Rc<RefCell<HashMap<String, NodePtr>>>, NodePtr, Rc<dyn TRunProgram>) -> Result<NodePtr, EvalErr>
 }
 
 impl<'a> OptimizerRunner<'a> {
@@ -860,7 +745,7 @@
     r: NodePtr,
     eval_f: Rc<dyn TRunProgram>,
 ) -> Result<NodePtr, EvalErr> {
-    let mut optimized = Rc::new(RefCell::new(HashMap::new()));
+    let optimized = Rc::new(RefCell::new(HashMap::new()));
 
     enter();
     if DIAG_OPTIMIZATIONS {
@@ -880,7 +765,6 @@
     })
 }
 
-<<<<<<< HEAD
 pub fn do_optimize(
     runner: Rc<dyn TRunProgram>,
     allocator: &mut Allocator,
@@ -890,173 +774,4 @@
     let r_first = first(allocator, r)?;
     optimize_sexp_(allocator, memo, r_first, runner.clone())
         .map(|optimized| Reduction(1, optimized))
-}
-
-fn test_cons_q_a(src: String) -> String {
-    let mut allocator = Allocator::new();
-    let mut memo = Rc::new(RefCell::new(HashMap::new()));
-    let input_ir = read_ir(&src).unwrap();
-    let assembled = assemble_from_ir(&mut allocator, Rc::new(input_ir)).unwrap();
-    let runner = run_program_for_search_paths(&vec![".".to_string()]);
-    let optimized = cons_q_a_optimizer(&mut allocator, memo, assembled, runner.clone()).unwrap();
-    disassemble(&mut allocator, optimized)
-}
-
-fn test_var_change_optimizer_cons_eval(src: String) -> String {
-    let mut allocator = Allocator::new();
-    let mut memo = Rc::new(RefCell::new(HashMap::new()));
-    let input_ir = read_ir(&src).unwrap();
-    let assembled = assemble_from_ir(&mut allocator, Rc::new(input_ir)).unwrap();
-    let runner = run_program_for_search_paths(&vec![".".to_string()]);
-    let optimized =
-        var_change_optimizer_cons_eval(&mut allocator, memo, assembled, runner.clone()).unwrap();
-    disassemble(&mut allocator, optimized)
-}
-
-fn test_children_optimizer(src: String) -> String {
-    let mut allocator = Allocator::new();
-    let mut memo = Rc::new(RefCell::new(HashMap::new()));
-    let input_ir = read_ir(&src).unwrap();
-    let assembled = assemble_from_ir(&mut allocator, Rc::new(input_ir)).unwrap();
-    let runner = run_program_for_search_paths(&vec![".".to_string()]);
-    let optimized = children_optimizer(&mut allocator, memo, assembled, runner.clone()).unwrap();
-    disassemble(&mut allocator, optimized)
-}
-
-fn test_constant_optimizer(src: String) -> String {
-    let mut allocator = Allocator::new();
-    let mut memo = Rc::new(RefCell::new(HashMap::new()));
-    let input_ir = read_ir(&src).unwrap();
-    let assembled = assemble_from_ir(&mut allocator, Rc::new(input_ir)).unwrap();
-    let runner = run_program_for_search_paths(&vec![".".to_string()]);
-    let optimized = constant_optimizer(&mut allocator, memo, assembled, 0, runner.clone()).unwrap();
-    disassemble(&mut allocator, optimized)
-}
-
-fn test_optimizer(src: String) -> String {
-    let mut allocator = Allocator::new();
-    let input_ir = read_ir(&src).unwrap();
-    let assembled = assemble_from_ir(&mut allocator, Rc::new(input_ir)).unwrap();
-    let runner = run_program_for_search_paths(&vec![".".to_string()]);
-    let optimized = optimize_sexp(&mut allocator, assembled, runner.clone()).unwrap();
-    disassemble(&mut allocator, optimized)
-}
-
-fn test_sub_args(src: String) -> String {
-    let mut allocator = Allocator::new();
-    let input_ir = read_ir(&src).unwrap();
-    let assembled = assemble_from_ir(&mut allocator, Rc::new(input_ir)).unwrap();
-    let runner = run_program_for_search_paths(&vec![".".to_string()]);
-    match allocator.sexp(assembled) {
-        SExp::Pair(a, b) => {
-            let optimized = sub_args(&mut allocator, a, b).unwrap();
-            disassemble(&mut allocator, optimized)
-        }
-        _ => {
-            panic!("assembled a list got an atom");
-        }
-    }
-}
-
-#[test]
-fn cons_q_a_simple() {
-    assert_eq!(
-        test_cons_q_a("(a (q 1 . \"opt\") 1)".to_string()),
-        "(q . \"opt\")".to_string()
-    );
-}
-
-#[test]
-fn cons_q_a_optimizer_example() {
-    let src = "(a (q \"opt\" (q 2 (\"opt\" (\"com\" (q 88 65 66) (q () () ((q . \"list\") (a (q (q . 97) (q (q . 97) (q . 2) (c (q . 2) (c (q . 3) (q)))) (c (q (q . 97) (i (q . 5) (q (q . 99) 4 (c (q . 9) (c (a (q . 2) (c (q . 2) (c (q . 13) (q)))) (q)))) (q (q . 1))) (q . 1)) (q . 1))) (q . 1))) ((q . \"defmacro\") (c \"list\" (c (f (q . 1)) (c (c \"mod\" (c (f (r (q . 1))) (c (f (r (r (q . 1)))) (q)))) (q)))))) (q (65 5) (66 11) (88 2)))) (c (\"opt\" (\"com\" (q 16 65 66) (q () () ((q . \"list\") (a (q (q . 97) (q (q . 97) (q . 2) (c (q . 2) (c (q . 3) (q)))) (c (q (q . 97) (i (q . 5) (q (q . 99) 4 (c (q . 9) (c (a (q . 2) (c (q . 2) (c (q . 13) (q)))) (q)))) (q (q . 1))) (q . 1)) (q . 1))) (q . 1))) ((q . \"defmacro\") (c \"list\" (c (f (q . 1)) (c (c \"mod\" (c (f (r (q . 1))) (c (f (r (r (q . 1)))) (q)))) (q)))))) (q (65 5) (66 11) (88 2)))) 1))) 1)".to_string();
-    let optimized = test_cons_q_a(src);
-    assert_eq!(optimized, "(\"opt\" (q 2 (\"opt\" (\"com\" (q 88 65 66) (q () () ((q . \"list\") (a (q (q . 97) (q (q . 97) (q . 2) (c (q . 2) (c (q . 3) (q)))) (c (q (q . 97) (i (q . 5) (q (q . 99) 4 (c (q . 9) (c (a (q . 2) (c (q . 2) (c (q . 13) (q)))) (q)))) (q (q . 1))) (q . 1)) (q . 1))) (q . 1))) ((q . \"defmacro\") (c \"list\" (c (f (q . 1)) (c (c \"mod\" (c (f (r (q . 1))) (c (f (r (r (q . 1)))) (q)))) (q)))))) (q (65 5) (66 11) (88 2)))) (c (\"opt\" (\"com\" (q 16 65 66) (q () () ((q . \"list\") (a (q (q . 97) (q (q . 97) (q . 2) (c (q . 2) (c (q . 3) (q)))) (c (q (q . 97) (i (q . 5) (q (q . 99) 4 (c (q . 9) (c (a (q . 2) (c (q . 2) (c (q . 13) (q)))) (q)))) (q (q . 1))) (q . 1)) (q . 1))) (q . 1))) ((q . \"defmacro\") (c \"list\" (c (f (q . 1)) (c (c \"mod\" (c (f (r (q . 1))) (c (f (r (r (q . 1)))) (q)))) (q)))))) (q (65 5) (66 11) (88 2)))) 1)))".to_string());
-}
-
-#[test]
-fn children_optimizer_example() {
-    let src = "(c (a (q 1 . 1) 1) (a (q . 2) 1))".to_string();
-    assert_eq!(test_children_optimizer(src), "(c (q . 1) 2)");
-}
-
-#[test]
-fn constant_optimizer_example() {
-    let src = "(c (q . 29041) (c (c (q . \"unquote\") (c (c (a (q 1 . \"macros\") (q . 1)) (a (q 1) (q . 1))) (q))) (q)))".to_string();
-    assert_eq!(
-        test_constant_optimizer(src),
-        "(q 29041 (\"unquote\" (\"macros\")))".to_string()
-    );
-}
-
-#[test]
-fn test_sub_args_1() {
-    let src = "(5 . 1)".to_string();
-    assert_eq!(test_sub_args(src), "(f (r 1))".to_string());
-}
-
-#[test]
-fn test_path_optimizer_3() {
-    let src = "(sha256 (r 1))".to_string();
-    assert_eq!(test_optimizer(src), "(sha256 3)");
-}
-
-#[test]
-fn test_path_optimizer_5() {
-    let src = "(sha256 (f (r 1)))".to_string();
-    assert_eq!(test_optimizer(src), "(sha256 5)");
-}
-
-#[test]
-fn children_optimizer_test_2() {
-    let src = "(c (a (q 1) 1) (a (q 1) 1))".to_string();
-    assert_eq!(test_children_optimizer(src), "(c () ())");
-}
-
-#[test]
-fn test_optimizer_q_empty_list() {
-    let src = "(a (q 1) 1)".to_string();
-    assert_eq!(test_optimizer(src), "()");
-}
-
-#[test]
-fn seems_constant_quote_test() {
-    let mut allocator = Allocator::new();
-    let src = "(q . 15)".to_string();
-    let input_ir = read_ir(&src).unwrap();
-    let assembled = assemble_from_ir(&mut allocator, Rc::new(input_ir)).unwrap();
-    assert_eq!(seems_constant(&mut allocator, assembled), true);
-}
-
-fn constant_optimize_test_from_file(src: String) -> (String, String) {
-    let mut testpath = PathBuf::from(env!("CARGO_MANIFEST_DIR"));
-    let name_src = src.clone() + ".txt";
-    let name_tgt = src.clone() + ".want";
-    testpath.push("resources/tests/stage_2/");
-    let mut in_path = testpath.clone();
-    in_path.push(name_src);
-    let mut out_path = testpath.clone();
-    out_path.push(name_tgt);
-
-    fs::read_to_string(in_path)
-        .and_then(|input| {
-            fs::read_to_string(out_path).map(|output| (input, output.trim().to_string()))
-        })
-        .unwrap()
-}
-
-#[test]
-fn test_optimize_1() {
-    let src = "(\"opt\" (\"com\" (q 29041 (\"opt\" (\"com\" (q \"unquote\" \"BODY\") (29041 (\"unquote\" (\"macros\"))) (29041 (\"unquote\" (\"symbols\")))))) (q (\"list\" (a (q 2 (q 2 2 (c 2 (c 3 (q)))) (c (q 2 (i 5 (q 4 (q . 4) (c 9 (c (a 2 (c 2 (c 13 (q)))) (q)))) (q 1)) 1) 1)) 1)) (\"defmacro\" (c (q . \"list\") (c (f 1) (c (c (q . \"mod\") (c (f (r 1)) (c (f (r (r 1))) (q)))) (q)))))) (q (\"BODY\" 2))))".to_string();
-    assert_eq!(
-        test_optimizer(src),
-        "(q 4 (q . \"opt\") (c (c (q . \"com\") (c (c (q . 1) 2) (q (29041 (\"unquote\" (\"macros\"))) (29041 (\"unquote\" (\"symbols\")))))) ()))".to_string()
-    );
-=======
-pub fn do_optimize(runner: Rc<dyn TRunProgram>, allocator: &mut Allocator, r: NodePtr) -> Response {
-    m! {
-        r_first <- first(allocator, r);
-        optimize_sexp(allocator, r_first, runner.clone()).
-            map(|optimized| Reduction(1, optimized))
-    }
->>>>>>> 8d534d80
 }