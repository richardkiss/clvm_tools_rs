--- conflicted
+++ resolved
@@ -334,26 +334,6 @@
                         print!("XXX does not seems_constant\n");
                     }
 
-<<<<<<< HEAD
-                    proper_list(
-                        allocator,
-                        new_eval_sexp_args,
-                        true).map(|new_operands| {
-                            let opt_operands =
-                                map_m(
-                                    allocator,
-                                    &mut new_operands.iter(),
-                                    &|allocator, item| {
-                                        optimize_sexp(allocator, *item, eval_f.clone())
-                                    }
-                                )?;
-
-                            let non_constant_count = fold_m(
-                                allocator,
-                                &|allocator, acc, val| {
-                                    if DIAG_OPTIMIZATIONS {
-                                        println!(
-=======
                     Ok(proper_list(
                         allocator,
                         new_eval_sexp_args,
@@ -371,7 +351,6 @@
                                 &|allocator, acc, val| {
                                     if DIAG_OPTIMIZATIONS {
                                         print!(
->>>>>>> 8d933606
                                             "XXX opt_operands {} {}\n",
                                             acc,
                                             disassemble(allocator, val)
@@ -399,16 +378,6 @@
                                 },
                                 0,
                                 &mut opt_operands.iter().copied()
-<<<<<<< HEAD
-                            )?;
-
-                            if DIAG_OPTIMIZATIONS {
-                                println!(
-                                    "XXX non_constant_count {}\n",
-                                    non_constant_count
-                                );
-                            }
-=======
                             );
 
                             let _ = if DIAG_OPTIMIZATIONS {
@@ -417,19 +386,14 @@
                                     non_constant_count
                                 );
                             };
->>>>>>> 8d933606
 
                             if non_constant_count < 1 {
                                 enlist(allocator, &opt_operands)
                             } else {
                                 Ok(r)
                             }
-<<<<<<< HEAD
-                        }).unwrap_or_else(|| Ok(r))
-=======
                         }).unwrap_or(r)
                     }).unwrap_or(r))
->>>>>>> 8d933606
                 }
             }
         }
