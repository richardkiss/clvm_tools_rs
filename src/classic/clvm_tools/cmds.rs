--- conflicted
+++ resolved
@@ -231,13 +231,9 @@
     }
 }
 
-<<<<<<< HEAD
-pub fn run(args: &Vec<String>) {
+pub fn run(args: &[String]) {
     env_logger::init();
 
-=======
-pub fn run(args: &[String]) {
->>>>>>> 8d534d80
     let mut s = Stream::new(None);
     launch_tool(&mut s, args, "run", 2);
     io::stdout()
@@ -267,13 +263,9 @@
     Yaml::Array(result_array)
 }
 
-<<<<<<< HEAD
-pub fn cldb(args: &Vec<String>) {
+pub fn cldb(args: &[String]) {
     env_logger::init();
 
-=======
-pub fn cldb(args: &[String]) {
->>>>>>> 8d534d80
     let tool_name = "cldb".to_string();
     let props = TArgumentParserProps {
         description: "Execute a clvm script.".to_string(),
@@ -680,17 +672,16 @@
             .set_help("run optimizer".to_string()),
     );
     parser.add_argument(
-<<<<<<< HEAD
         vec!["--typecheck".to_string()],
         Argument::new()
             .set_action(TArgOptionAction::StoreTrue)
             .set_help("type check".to_string()),
-=======
+    );
+    parser.add_argument(
         vec!["--only-exn".to_string()],
         Argument::new()
             .set_action(TArgOptionAction::StoreTrue)
             .set_help("Only show frames along the exception path".to_string()),
->>>>>>> 8d534d80
     );
 
     if tool_name == "run" {
@@ -752,14 +743,7 @@
     let time_start = SystemTime::now();
     let mut time_read_hex = SystemTime::now();
     let mut time_assemble = SystemTime::now();
-<<<<<<< HEAD
-    let time_parse_input;
-    let typecheck = match parsedArgs.get("typecheck") {
-        Some(_) => true,
-        _ => false,
-    };
-=======
->>>>>>> 8d534d80
+    let typecheck = parsed_args.get("typecheck").map(|_| true).unwrap_or(false);
 
     let mut input_program = "()".to_string();
     let mut input_args = "()".to_string();
@@ -835,7 +819,7 @@
             let untyped_sexp_err =
                 untype_code(&mut allocator, Srcloc::start(&use_filename), assembled_sexp);
             if let Err(e) = untyped_sexp_err {
-                stdout.write_string(format!("{}: failed to strip type annotations", e.1));
+                stdout.write_str(&format!("{}: failed to strip type annotations", e.1));
                 return;
             }
             let untyped_sexp = untyped_sexp_err.unwrap();
@@ -849,14 +833,9 @@
             let env = assemble_from_ir(&mut allocator, Rc::new(env_ir)).unwrap();
             time_assemble = SystemTime::now();
 
-<<<<<<< HEAD
             input_sexp = allocator
                 .new_pair(untyped_sexp, env)
-                .map(|x| Some(x))
-                .unwrap();
-=======
-            input_sexp = allocator.new_pair(assembled_sexp, env).ok();
->>>>>>> 8d534d80
+                .ok();
         }
     }
 
@@ -915,17 +894,16 @@
                     }
                 }
                 Err(e) => {
-                    stderr_output(format!("{}: {}\n", e.0.to_string(), e.1));
+                    stderr_output(format!("{}: {}\n", e.0, e.1));
                     return;
                 }
             }
-<<<<<<< HEAD
         }
 
         if typecheck {
             let loc = Srcloc::start(&use_filename);
-            if let Err(e) = parse_sexp(loc.clone(), &input_program)
-                .map_err(|e| CompileErr(e.0.clone(), e.1.clone()))
+            if let Err(e) = parse_sexp(loc, &input_program)
+                .map_err(|e| CompileErr(e.0.clone(), e.1))
                 .and_then(|pre_forms| {
                     let context = standard_type_context();
                     let compileform = frontend(opts.clone(), pre_forms)?;
@@ -933,11 +911,7 @@
                     Ok(context.reify(&target_type, None))
                 })
             {
-                stderr_output(format!("{}: {}\n", e.0.to_string(), e.1));
-=======
-            Err(e) => {
                 stderr_output(format!("{}: {}\n", e.0, e.1));
->>>>>>> 8d534d80
                 return;
             }
         }
