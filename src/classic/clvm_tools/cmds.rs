use core::cell::RefCell;

use std::collections::{BTreeMap, HashMap};
use std::fs;
use std::io;
use std::io::Write;
use std::mem::swap;
use std::rc::Rc;
use std::sync::mpsc::{channel, Receiver, Sender};
use std::sync::{Arc, Mutex};
use std::thread;
use std::time::SystemTime;

use core::cmp::max;

use linked_hash_map::LinkedHashMap;
use yaml_rust::{Yaml, YamlEmitter};

use clvm_rs::allocator::{Allocator, NodePtr};
use clvm_rs::reduction::EvalErr;
use clvm_rs::run_program::PreEval;

use crate::classic::clvm::__type_compatibility__::{t, Bytes, BytesFromType, Stream, Tuple};
use crate::classic::clvm::keyword_from_atom;
use crate::classic::clvm::serialize::{sexp_from_stream, sexp_to_stream, SimpleCreateCLVMObject};
use crate::classic::clvm::sexp::{enlist, proper_list, sexp_as_bin};
use crate::classic::clvm_tools::binutils::{assemble_from_ir, disassemble, disassemble_with_kw};
use crate::classic::clvm_tools::clvmc::{detect_modern, write_sym_output};
use crate::classic::clvm_tools::debug::{
    do_strict_checks, trace_pre_eval, trace_to_table, trace_to_text,
};
use crate::classic::clvm_tools::ir::reader::read_ir;
use crate::classic::clvm_tools::sha256tree::sha256tree;
use crate::classic::clvm_tools::stages;
use crate::classic::clvm_tools::stages::stage_0::{
    DefaultProgramRunner, RunProgramOption, TRunProgram,
};
use crate::classic::clvm_tools::stages::stage_2::operators::run_program_for_search_paths;
use crate::classic::platform::PathJoin;

use crate::classic::platform::argparse::{
    Argument, ArgumentParser, ArgumentValue, ArgumentValueConv, IntConversion, NArgsSpec,
    TArgOptionAction, TArgumentParserProps,
};

use crate::compiler::cldb::{hex_to_modern_sexp, CldbNoOverride, CldbRun, CldbRunEnv};
use crate::compiler::clvm::start_step;
use crate::compiler::compiler::{compile_file, run_optimizer, DefaultCompilerOpts};
use crate::compiler::comptypes::{CompileErr, CompilerOpts};
use crate::compiler::debug::build_symbol_table_mut;
use crate::compiler::preprocessor::gather_dependencies;
use crate::compiler::frontend::frontend;
use crate::compiler::prims;
use crate::compiler::sexp;
use crate::compiler::sexp::{decode_string, parse_sexp};
use crate::compiler::srcloc::Srcloc;
use crate::compiler::typechia::standard_type_context;
use crate::compiler::types::theory::TypeTheory;
use crate::compiler::untype::untype_code;
use crate::util::collapse;

pub struct PathOrCodeConv {}

impl ArgumentValueConv for PathOrCodeConv {
    fn convert(&self, arg: &str) -> Result<ArgumentValue, String> {
        match fs::read_to_string(arg) {
            Ok(s) => Ok(ArgumentValue::ArgString(Some(arg.to_string()), s)),
            Err(_) => Ok(ArgumentValue::ArgString(None, arg.to_string())),
        }
    }
}

// export function stream_to_bin(write_f: (f: Stream) => void){
//   const f = new Stream();
//   write_f(f);
//   return f.getValue();
// }

pub trait TConversion {
    fn invoke(
        &self,
        allocator: &mut Allocator,
        text: &str,
    ) -> Result<Tuple<NodePtr, String>, String>;
}
pub fn call_tool(
    allocator: &mut Allocator,
    tool_name: &str,
    desc: &str,
    conversion: Box<dyn TConversion>,
    input_args: &[String],
) {
    let props = TArgumentParserProps {
        description: desc.to_string(),
        prog: tool_name.to_string(),
    };

    let mut parser = ArgumentParser::new(Some(props));
    parser.add_argument(
        vec!["-H".to_string(), "--script-hash".to_string()],
        Argument::new()
            .set_action(TArgOptionAction::StoreTrue)
            .set_help("Show only sha256 tree hash of program".to_string()),
    );
    parser.add_argument(
        vec!["path_or_code".to_string()],
        Argument::new()
            .set_n_args(NArgsSpec::KleeneStar)
            .set_type(Rc::new(PathOrCodeConv {}))
            .set_help("path to clvm script, or literal script".to_string()),
    );

    let rest_args: Vec<String> = input_args.iter().skip(1).cloned().collect();
    let args_res = parser.parse_args(&rest_args);
    let args: HashMap<String, ArgumentValue> = match args_res {
        Ok(a) => a,
        Err(e) => {
            println!("{e}");
            return;
        }
    };

    let args_path_or_code_val = match args.get(&"path_or_code".to_string()) {
        None => ArgumentValue::ArgArray(vec![]),
        Some(v) => v.clone(),
    };

    let args_path_or_code = match args_path_or_code_val {
        ArgumentValue::ArgArray(v) => v,
        _ => vec![],
    };

    for program in args_path_or_code {
        match program {
            ArgumentValue::ArgString(_, s) => {
                if s == "-" {
                    panic!("Read stdin is not supported at this time");
                }

                let conv_result = conversion.invoke(allocator, &s);
                match conv_result {
                    Ok(conv_result) => {
                        let sexp = *conv_result.first();
                        let text = conv_result.rest();
                        if args.contains_key(&"script_hash".to_string()) {
                            println!("{}", sha256tree(allocator, sexp).hex());
                        } else if !text.is_empty() {
                            println!("{text}");
                        }
                    }
                    Err(e) => {
                        panic!("Conversion returned error: {:?}", e);
                    }
                }
            }
            _ => {
                panic!("inappropriate argument conversion");
            }
        }
    }
}

pub struct OpcConversion {}

impl TConversion for OpcConversion {
    fn invoke(
        &self,
        allocator: &mut Allocator,
        hex_text: &str,
    ) -> Result<Tuple<NodePtr, String>, String> {
        read_ir(hex_text)
            .and_then(|ir_sexp| assemble_from_ir(allocator, Rc::new(ir_sexp)).map_err(|e| e.1))
            .map(|sexp| t(sexp, sexp_as_bin(allocator, sexp).hex()))
    }
}

pub struct OpdConversion {}

impl TConversion for OpdConversion {
    fn invoke(
        &self,
        allocator: &mut Allocator,
        hex_text: &str,
    ) -> Result<Tuple<NodePtr, String>, String> {
        let mut stream = Stream::new(Some(Bytes::new(Some(BytesFromType::Hex(
            hex_text.to_string(),
        )))));

        sexp_from_stream(allocator, &mut stream, Box::new(SimpleCreateCLVMObject {}))
            .map_err(|e| e.1)
            .map(|sexp| {
                let disassembled = disassemble(allocator, sexp.1);
                t(sexp.1, disassembled)
            })
    }
}

pub fn opc(args: &[String]) {
    let mut allocator = Allocator::new();
    call_tool(
        &mut allocator,
        "opc",
        "Compile a clvm script.",
        Box::new(OpcConversion {}),
        args,
    );
}

pub fn opd(args: &[String]) {
    let mut allocator = Allocator::new();
    call_tool(
        &mut allocator,
        "opd",
        "Disassemble a compiled clvm script from hex.",
        Box::new(OpdConversion {}),
        args,
    );
}

struct StageImport {}

impl ArgumentValueConv for StageImport {
    fn convert(&self, arg: &str) -> Result<ArgumentValue, String> {
        if arg == "0" {
            return Ok(ArgumentValue::ArgInt(0));
        } else if arg == "1" {
            return Ok(ArgumentValue::ArgInt(1));
        } else if arg == "2" {
            return Ok(ArgumentValue::ArgInt(2));
        }
        Err(format!("Unknown stage: {arg}"))
    }
}

pub fn run(args: &[String]) {
    env_logger::init();

    let mut s = Stream::new(None);
    launch_tool(&mut s, args, "run", 2);
    io::stdout()
        .write_all(s.get_value().data())
        .expect("stdout");
}

pub fn brun(args: &[String]) {
    let mut s = Stream::new(None);
    launch_tool(&mut s, args, "brun", 0);
    io::stdout()
        .write_all(s.get_value().data())
        .expect("stdout");
}

fn to_yaml(entries: &[BTreeMap<String, String>]) -> Yaml {
    let result_array: Vec<Yaml> = entries
        .iter()
        .map(|tm| {
            let mut h = LinkedHashMap::new();
            for (k, v) in tm.iter() {
                h.insert(Yaml::String(k.clone()), Yaml::String(v.clone()));
            }
            Yaml::Hash(h)
        })
        .collect();
    Yaml::Array(result_array)
}

// Return a hash for yaml generation containing the name of the matched function
// and a subset of the arguments.
//
// Grab either the first argument (like haskell's trace) or the full argument list
// (including a passed-through value) based on first_arg.
pub fn cldb_handle_trace(
    trace_first_arg: bool,
    trace: &[String],
    result: &BTreeMap<String, String>,
) -> Option<BTreeMap<String, String>> {
    result
        .get("Function")
        .filter(|f| trace.contains(f))
        .and_then(|func| result.get("Value").map(|args| (func, args)))
        .and_then(|(func, args)| {
            parse_sexp(Srcloc::start("*run*"), args.bytes())
                .ok()
                .map(|parsed_sexp| (func, parsed_sexp))
        })
<<<<<<< HEAD
    }).filter(|(_func,parsed_sexp)| {
        !parsed_sexp.is_empty()
    }).and_then(|(func,parsed_sexp)| {
        parsed_sexp[0].proper_list().map(|rest_of_args| (func,rest_of_args))
    }).filter(|(_func,rest_of_args)| {
        rest_of_args.len() > 1
    }).map(|(func,rest_of_args)| {
        // If we can make a list from the args,
        //   choose the first arg if first_arg is true
        //   otherwise pick everything after the left env
        let arg_list: Vec<Rc<sexp::SExp>> =
            rest_of_args.iter().skip(1).cloned().map(Rc::new).collect();
        let use_args =
            if trace_first_arg {
=======
        .filter(|(_func, parsed_sexp)| !parsed_sexp.is_empty())
        .and_then(|(func, parsed_sexp)| {
            parsed_sexp[0]
                .proper_list()
                .map(|rest_of_args| (func, rest_of_args))
        })
        .filter(|(_func, rest_of_args)| rest_of_args.len() > 1)
        .map(|(func, rest_of_args)| {
            // If we can make a list from the args,
            //   choose the first arg if first_arg is true
            //   otherwise pick everything after the left env
            let use_args = if trace_first_arg {
>>>>>>> 3969a56c
                Rc::new(rest_of_args[1].clone())
            } else {
                Rc::new(sexp::enlist(
                    rest_of_args[0].loc(),
<<<<<<< HEAD
                    &arg_list
=======
                    rest_of_args.iter().skip(1).cloned().map(Rc::new).collect(),
>>>>>>> 3969a56c
                ))
            };
            (func, use_args)
        })
        .map(|(func, use_args)| {
            let mut new_hash = BTreeMap::new();
            new_hash.insert(func.clone(), use_args.to_string());
            new_hash
        })
}

pub fn cldb(out: &mut dyn std::io::Write, args: &[String]) {
    let tool_name = "cldb".to_string();
    let props = TArgumentParserProps {
        description: "Execute a clvm script.".to_string(),
        prog: format!("clvm_tools {tool_name}"),
    };

    let mut search_paths = Vec::new();
    let mut parser = ArgumentParser::new(Some(props));
    parser.add_argument(
        vec!["-i".to_string(), "--include".to_string()],
        Argument::new()
            .set_type(Rc::new(PathJoin {}))
            .set_help("add a search path for included files".to_string())
            .set_action(TArgOptionAction::Append)
            .set_default(ArgumentValue::ArgArray(vec![])),
    );
    parser.add_argument(
        vec!["-O".to_string(), "--optimize".to_string()],
        Argument::new()
            .set_action(TArgOptionAction::StoreTrue)
            .set_help("run optimizer".to_string()),
    );
    parser.add_argument(
        vec!["-x".to_string(), "--hex".to_string()],
        Argument::new()
            .set_action(TArgOptionAction::StoreTrue)
            .set_help("parse input program and arguments from hex".to_string()),
    );
    parser.add_argument(
        vec!["--trace-first-arg".to_string()],
        Argument::new()
            .set_action(TArgOptionAction::StoreTrue)
            .set_help("show first argument only of traced functions".to_string()),
    );
    parser.add_argument(
        vec!["-t".to_string(), "--trace".to_string()],
        Argument::new()
            .set_action(TArgOptionAction::Append)
            .set_default(ArgumentValue::ArgArray(vec![])),
    );
    parser.add_argument(
        vec!["-y".to_string(), "--symbol-table".to_string()],
        Argument::new()
            .set_type(Rc::new(PathOrCodeConv {}))
            .set_help("path to symbol file".to_string()),
    );
    parser.add_argument(
        vec!["path_or_code".to_string()],
        Argument::new()
            .set_type(Rc::new(PathOrCodeConv {}))
            .set_help("filepath to clvm script, or a literal script".to_string()),
    );
    parser.add_argument(
        vec!["env".to_string()],
        Argument::new()
            .set_n_args(NArgsSpec::Optional)
            .set_type(Rc::new(PathOrCodeConv {}))
            .set_help("clvm script environment, as clvm src, or hex".to_string()),
    );
    let arg_vec = args[1..].to_vec();

    let mut input_file = None;
    let mut input_program = "()".to_string();

    let prog_srcloc = Srcloc::start("*program*");
    let args_srcloc = Srcloc::start("*args*");

    let mut args = Rc::new(sexp::SExp::atom_from_string(args_srcloc.clone(), ""));
    let mut parsed_args_result: String = "".to_string();

    let parsed_args: HashMap<String, ArgumentValue> = match parser.parse_args(&arg_vec) {
        Err(e) => {
            writeln!(out, "FAIL: {e}").ok();
            return;
        }
        Ok(pa) => pa,
    };

    if let Some(ArgumentValue::ArgArray(v)) = parsed_args.get("include") {
        for p in v {
            if let ArgumentValue::ArgString(_, s) = p {
                search_paths.push(s.to_string());
            }
        }
    }

    if let Some(ArgumentValue::ArgString(file, path_or_code)) = parsed_args.get("path_or_code") {
        input_file = file.clone();
        input_program = path_or_code.to_string();
    }

    if let Some(ArgumentValue::ArgString(_, s)) = parsed_args.get("env") {
        parsed_args_result = s.to_string();
    }

    let trace = if let Some(ArgumentValue::ArgArray(arr)) = parsed_args.get("trace") {
        arr.iter()
            .filter_map(|s| {
                if let ArgumentValue::ArgString(_, s) = s {
                    Some(s.clone())
                } else {
                    None
                }
            })
            .collect()
    } else {
        vec![]
    };

    let trace_first_arg = matches!(
        parsed_args.get("trace_first_arg"),
        Some(ArgumentValue::ArgBool(true))
    );

    let mut allocator = Allocator::new();

    let symbol_table = parsed_args
        .get("symbol_table")
        .and_then(|jstring| match jstring {
            ArgumentValue::ArgString(_, s) => {
                let decoded_symbol_table: Option<HashMap<String, String>> =
                    serde_json::from_str(s).ok();
                decoded_symbol_table
            }
            _ => None,
        });

    let do_optimize = parsed_args
        .get("optimize")
        .map(|x| matches!(x, ArgumentValue::ArgBool(true)))
        .unwrap_or_else(|| false);
    let runner = Rc::new(DefaultProgramRunner::new());
    let use_filename = input_file
        .clone()
        .unwrap_or_else(|| "*command*".to_string());
    let opts = Rc::new(DefaultCompilerOpts::new(&use_filename))
        .set_optimize(do_optimize)
        .set_search_paths(&search_paths);

    let mut use_symbol_table = symbol_table.unwrap_or_default();
    let unopt_res = compile_file(
        &mut allocator,
        runner.clone(),
        opts.clone(),
        &input_program,
        &mut use_symbol_table,
    );

    let mut output = Vec::new();
    let yamlette_string = |to_print: Vec<BTreeMap<String, String>>| {
        let mut result = String::new();
        let mut emitter = YamlEmitter::new(&mut result);
        match emitter.dump(&to_yaml(&to_print)) {
            Ok(_) => result,
            Err(e) => format!("error producing yaml: {e:?}"),
        }
    };

    let res = match parsed_args.get("hex") {
        Some(ArgumentValue::ArgBool(true)) => hex_to_modern_sexp(
            &mut allocator,
            &use_symbol_table,
            prog_srcloc.clone(),
            &input_program,
        )
        .map_err(|_| CompileErr(prog_srcloc, "Failed to parse hex".to_string())),
        _ => {
            if do_optimize {
                unopt_res.and_then(|x| run_optimizer(&mut allocator, runner.clone(), Rc::new(x)))
            } else {
                unopt_res.map(Rc::new)
            }
        }
    };

    let program = match res {
        Ok(r) => r,
        Err(c) => {
            let mut parse_error = BTreeMap::new();
            parse_error.insert("Error-Location".to_string(), c.0.to_string());
            parse_error.insert("Error".to_string(), c.1);
            output.push(parse_error.clone());
            writeln!(out, "{}", yamlette_string(output)).ok();
            return;
        }
    };

    match parsed_args.get("hex") {
        Some(ArgumentValue::ArgBool(true)) => {
            match hex_to_modern_sexp(
                &mut allocator,
                &HashMap::new(),
                args_srcloc,
                &parsed_args_result,
            ) {
                Ok(r) => {
                    args = r;
                }
                Err(p) => {
                    let mut parse_error = BTreeMap::new();
                    parse_error.insert("Error".to_string(), p.to_string());
                    output.push(parse_error.clone());
                    writeln!(out, "{}", yamlette_string(output)).ok();
                    return;
                }
            }
        }
        _ => match parse_sexp(Srcloc::start("*arg*"), parsed_args_result.bytes()) {
            Ok(r) => {
                if !r.is_empty() {
                    args = r[0].clone();
                }
            }
            Err(c) => {
                let mut parse_error = BTreeMap::new();
                parse_error.insert("Error-Location".to_string(), c.0.to_string());
                parse_error.insert("Error".to_string(), c.1);
                output.push(parse_error.clone());
                writeln!(out, "{}", yamlette_string(output)).ok();
                return;
            }
        },
    };

    let mut prim_map = HashMap::new();
    for p in prims::prims().iter() {
        prim_map.insert(p.0.clone(), Rc::new(p.1.clone()));
    }
    let program_lines: Vec<String> = input_program.lines().map(|x| x.to_string()).collect();
    let step = start_step(program, args);
    let cldbenv = CldbRunEnv::new(
        input_file,
        program_lines,
        Box::new(CldbNoOverride::new_symbols(use_symbol_table)),
    );
    let mut cldbrun = CldbRun::new(runner, Rc::new(prim_map), Box::new(cldbenv), step);

    loop {
        if cldbrun.is_ended() {
            writeln!(out, "{}", yamlette_string(output)).ok();
            return;
        }

        if let Some(result) = cldbrun.step(&mut allocator) {
            if trace.is_empty() {
                output.push(result);
            } else if let Some(result) = cldb_handle_trace(trace_first_arg, &trace, &result) {
                output.push(result);
            }
        }
    }
}

struct RunLog<T> {
    log_entries: RefCell<Vec<T>>,
}

impl<T> RunLog<T> {
    fn push(&self, new_log: T) {
        self.log_entries.replace_with(|log| {
            let mut empty_log = Vec::new();
            swap(&mut empty_log, &mut *log);
            empty_log.push(new_log);
            empty_log
        });
    }

    fn finish(&self) -> Vec<T> {
        let mut empty_log = Vec::new();
        self.log_entries.replace_with(|log| {
            swap(&mut empty_log, &mut *log);
            Vec::new()
        });
        empty_log
    }
}

fn calculate_cost_offset(
    allocator: &mut Allocator,
    run_program: Rc<dyn TRunProgram>,
    run_script: NodePtr,
) -> i64 {
    /*
     These commands are used by the test suite, and many of them expect certain costs.
     If boilerplate invocation code changes by a fixed cost, you can tweak this
     value so you don't have to change all the tests' expected costs.
     Eventually you should re-tare this to zero and alter the tests' costs though.
     This is a hack and need to go away, probably when we do dialects for real,
     and then the dialect can have a `run_program` API.
    */
    let almost_empty_list = enlist(allocator, &[allocator.null()]).unwrap();
    let cost = run_program
        .run_program(allocator, run_script, almost_empty_list, None)
        .map(|x| x.0)
        .unwrap_or_else(|_| 0);

    53 - cost as i64
}

fn fix_log(
    allocator: &mut Allocator,
    log_result: &mut [NodePtr],
    log_updates: &[(NodePtr, Option<NodePtr>)],
) {
    let mut update_map: HashMap<NodePtr, Option<NodePtr>> = HashMap::new();
    for update in log_updates {
        update_map.insert(update.0, update.1);
    }

    for (i, entry) in log_result.to_vec().iter().enumerate() {
        update_map.get(entry).and_then(|v| *v).map(|v| {
            proper_list(allocator, *entry, true).map(|list| {
                let mut updated = list.to_vec();
                updated.push(v);
                log_result[i] = enlist(allocator, &updated).unwrap();
            })
        });
    }
}

pub fn launch_tool(stdout: &mut Stream, args: &[String], tool_name: &str, default_stage: u32) {
    let props = TArgumentParserProps {
        description: "Execute a clvm script.".to_string(),
        prog: format!("clvm_tools {tool_name}"),
    };

    let mut parser = ArgumentParser::new(Some(props));
    parser.add_argument(
        vec!["-s".to_string(), "--stage".to_string()],
        Argument::new()
            .set_type(Rc::new(StageImport {}))
            .set_help("stage number to include".to_string())
            .set_default(ArgumentValue::ArgInt(default_stage as i64)),
    );
    parser.add_argument(
        vec!["--strict".to_string()],
        Argument::new()
            .set_action(TArgOptionAction::StoreTrue)
            .set_help("Unknown opcodes are always fatal errors in strict mode".to_string()),
    );
    parser.add_argument(
        vec!["-x".to_string(), "--hex".to_string()],
        Argument::new()
            .set_action(TArgOptionAction::StoreTrue)
            .set_help("Read program and environment as hexadecimal bytecode".to_string()),
    );
    parser.add_argument(
        vec!["-v".to_string(), "--verbose".to_string()],
        Argument::new()
            .set_action(TArgOptionAction::StoreTrue)
            .set_help("Display resolve of all reductions, for debugging".to_string()),
    );
    parser.add_argument(
        vec!["-t".to_string(), "--table".to_string()],
        Argument::new()
            .set_action(TArgOptionAction::StoreTrue)
            .set_help("Print diagnostic table of reductions, for debugging".to_string()),
    );
    parser.add_argument(
        vec!["-c".to_string(), "--cost".to_string()],
        Argument::new()
            .set_action(TArgOptionAction::StoreTrue)
            .set_help("Show cost".to_string()),
    );
    parser.add_argument(
        vec!["--time".to_string()],
        Argument::new()
            .set_action(TArgOptionAction::StoreTrue)
            .set_help("Print execution time".to_string()),
    );
    parser.add_argument(
        vec!["-d".to_string(), "--dump".to_string()],
        Argument::new()
            .set_action(TArgOptionAction::StoreTrue)
            .set_help("dump hex version of final output".to_string()),
    );
    parser.add_argument(
        vec!["--quiet".to_string()],
        Argument::new()
            .set_action(TArgOptionAction::StoreTrue)
            .set_help("Suppress printing the program result".to_string()),
    );
    parser.add_argument(
        vec!["-y".to_string(), "--symbol-table".to_string()],
        Argument::new()
            .set_type(Rc::new(PathJoin {}))
            .set_help(".SYM file generated by compiler".to_string()),
    );
    parser.add_argument(
        vec!["-n".to_string(), "--no-keywords".to_string()],
        Argument::new()
            .set_action(TArgOptionAction::StoreTrue)
            .set_help("Output result as data, not as a program".to_string()),
    );
    parser.add_argument(
        vec!["-i".to_string(), "--include".to_string()],
        Argument::new()
            .set_type(Rc::new(PathJoin {}))
            .set_help("add a search path for included files".to_string())
            .set_action(TArgOptionAction::Append)
            .set_default(ArgumentValue::ArgArray(vec![])),
    );
    parser.add_argument(
        vec!["path_or_code".to_string()],
        Argument::new()
            .set_type(Rc::new(PathOrCodeConv {}))
            .set_help("filepath to clvm script, or a literal script".to_string()),
    );
    parser.add_argument(
        vec!["env".to_string()],
        Argument::new()
            .set_n_args(NArgsSpec::Optional)
            .set_type(Rc::new(PathOrCodeConv {}))
            .set_help("clvm script environment, as clvm src, or hex".to_string()),
    );
    parser.add_argument(
        vec!["-m".to_string(), "--max-cost".to_string()],
        Argument::new()
            .set_type(Rc::new(IntConversion::new(Rc::new(|| "help".to_string()))))
            .set_default(ArgumentValue::ArgInt(11000000000))
            .set_help("Maximum cost".to_string()),
    );
    parser.add_argument(
        vec!["-O".to_string(), "--optimize".to_string()],
        Argument::new()
            .set_action(TArgOptionAction::StoreTrue)
            .set_help("run optimizer".to_string()),
    );
    parser.add_argument(
        vec!["--typecheck".to_string()],
        Argument::new()
            .set_action(TArgOptionAction::StoreTrue)
            .set_help("type check".to_string()),
    );
    parser.add_argument(
        vec!["--only-exn".to_string()],
        Argument::new()
            .set_action(TArgOptionAction::StoreTrue)
            .set_help("Only show frames along the exception path".to_string()),
    );
    parser.add_argument(
        vec!["-M".to_string(), "--dependencies".to_string()],
        Argument::new()
            .set_action(TArgOptionAction::StoreTrue)
            .set_help("Visit dependencies and output a list of used files".to_string()),
    );
    parser.add_argument(
        vec!["-g".to_string(), "--extra-syms".to_string()],
        Argument::new()
            .set_action(TArgOptionAction::StoreTrue)
            .set_help("Produce more diagnostic info in symbols".to_string()),
    );
    parser.add_argument(
        vec!["--symbol-output-file".to_string()],
        Argument::new()
            .set_type(Rc::new(PathJoin {}))
            .set_default(ArgumentValue::ArgString(None, "main.sym".to_string())),
    );

    if tool_name == "run" {
        parser.add_argument(
            vec!["--check-unused-args".to_string()],
            Argument::new()
                .set_action(TArgOptionAction::StoreTrue)
                .set_help(
                    "check for unused uncurried parameters (by convention lower case)".to_string(),
                ),
        );
    }

    let arg_vec = args[1..].to_vec();
    let parsed_args: HashMap<String, ArgumentValue> = match parser.parse_args(&arg_vec) {
        Err(e) => {
            stdout.write_str(&format!("FAIL: {e}\n"));
            return;
        }
        Ok(pa) => pa,
    };

    let empty_map = HashMap::new();
    let keywords = match parsed_args.get("no_keywords") {
        None => keyword_from_atom(),
        Some(ArgumentValue::ArgBool(_b)) => &empty_map,
        _ => keyword_from_atom(),
    };

    // If extra symbol output is desired (not all keys are hashes, but there's
    // more info).
    let extra_symbol_info = parsed_args.get("extra_syms").map(|_| true).unwrap_or(false);

    // Get name of included file so we can use it to initialize the compiler's
    // runner, which contains operators used at compile time in clvm to update
    // symbols.  This is the only means we have of communicating with the
    // compilation process from this level.
    let mut input_file = None;
    let mut input_program = "()".to_string();

    if let Some(ArgumentValue::ArgString(file, path_or_code)) = parsed_args.get("path_or_code") {
        input_file = file.clone();
        input_program = path_or_code.to_string();
    }

    let reported_input_file = input_file
        .as_ref()
        .cloned()
        .unwrap_or_else(|| "*command*".to_string());

    let search_paths = if let Some(ArgumentValue::ArgArray(v)) = parsed_args.get("include") {
        v.iter()
            .filter_map(|p| {
                if let ArgumentValue::ArgString(_, s) = p {
                    Some(s.to_string())
                } else {
                    None
                }
            })
            .collect()
    } else {
        Vec::new()
    };

    let mut allocator = Allocator::new();

    let input_serialized = None;
    let mut input_sexp: Option<NodePtr> = None;

    let time_start = SystemTime::now();
    let mut time_read_hex = SystemTime::now();
    let mut time_assemble = SystemTime::now();
    let typecheck = parsed_args.get("typecheck").map(|_| true).unwrap_or(false);

    let mut input_args = "()".to_string();

    if let (
        Some(ArgumentValue::ArgBool(true)),
        Some(ArgumentValue::ArgString(file, file_content)),
    ) = (
        parsed_args.get("dependencies"),
        parsed_args.get("path_or_code"),
    ) {
        if let Some(filename) = &file {
            let opts = DefaultCompilerOpts::new(filename).set_search_paths(&search_paths);

            match gather_dependencies(opts, filename, file_content) {
                Err(e) => {
                    stdout.write_str(&format!("{}: {}\n", e.0, e.1));
                }
                Ok(res) => {
                    for r in res.iter() {
                        stdout.write_str(&decode_string(&r.name));
                        stdout.write_str("\n");
                    }
                }
            }
        } else {
            stdout.write_str("FAIL: must specify a filename\n");
        }
        return;
    }

    if let Some(ArgumentValue::ArgString(file, path_or_code)) = parsed_args.get("env") {
        input_file = file.clone();
        input_args = path_or_code.to_string();
    }

    let special_runner =
        run_program_for_search_paths(&reported_input_file, &search_paths, extra_symbol_info);
    let dpr = special_runner.clone();
    let run_program = special_runner;

    match parsed_args.get("hex") {
        Some(_) => {
            let assembled_serialized =
                Bytes::new(Some(BytesFromType::Hex(input_program.to_string())));

            let env_serialized = if input_args.is_empty() {
                Bytes::new(Some(BytesFromType::Hex("80".to_string())))
            } else {
                Bytes::new(Some(BytesFromType::Hex(input_args)))
            };

            time_read_hex = SystemTime::now();

            let mut prog_stream = Stream::new(Some(assembled_serialized));
            let input_prog_sexp = sexp_from_stream(
                &mut allocator,
                &mut prog_stream,
                Box::new(SimpleCreateCLVMObject {}),
            )
            .map(|x| Some(x.1))
            .unwrap();

            let mut arg_stream = Stream::new(Some(env_serialized));
            let input_arg_sexp = sexp_from_stream(
                &mut allocator,
                &mut arg_stream,
                Box::new(SimpleCreateCLVMObject {}),
            )
            .map(|x| Some(x.1))
            .unwrap();
            if let (Some(ip), Some(ia)) = (input_prog_sexp, input_arg_sexp) {
                input_sexp = allocator.new_pair(ip, ia).ok();
            }
        }
        _ => {
            let src_sexp;
            if let Some(ArgumentValue::ArgString(f, content)) = parsed_args.get("path_or_code") {
                match read_ir(content) {
                    Ok(s) => {
                        input_program = content.clone();
                        input_file = f.clone();
                        src_sexp = s;
                    }
                    Err(e) => {
                        stdout.write_str(&format!("FAIL: {e}\n"));
                        return;
                    }
                }
            } else {
                stdout.write_str(&format!("FAIL: {}\n", "non-string argument"));
                return;
            }

            let assembled_sexp = assemble_from_ir(&mut allocator, Rc::new(src_sexp)).unwrap();
            let use_filename = input_file
                .clone()
                .unwrap_or_else(|| "*command*".to_string());

            let untyped_sexp_err =
                untype_code(&mut allocator, Srcloc::start(&use_filename), assembled_sexp);
            if let Err(e) = untyped_sexp_err {
                stdout.write_str(&format!("{}: failed to strip type annotations", e.1));
                return;
            }
            let untyped_sexp = untyped_sexp_err.unwrap();
            let mut parsed_args_result = "()".to_string();

            if let Some(ArgumentValue::ArgString(_f, s)) = parsed_args.get("env") {
                parsed_args_result = s.to_string();
            }

            let env_ir = read_ir(&parsed_args_result).unwrap();
            let env = assemble_from_ir(&mut allocator, Rc::new(env_ir)).unwrap();
            time_assemble = SystemTime::now();

            input_sexp = allocator.new_pair(untyped_sexp, env).ok();
        }
    }

    // Symbol table related checks: should one be loaded, should one be saved.
    // This code is confusingly woven due to 'run' and 'brun' serving many roles.
    let mut symbol_table: Option<HashMap<String, String>> = None;
    let mut emit_symbol_output = false;

    let symbol_table_clone = parsed_args
        .get("symbol_table")
        .and_then(|jstring| match jstring {
            ArgumentValue::ArgString(_, s) => fs::read_to_string(s).ok().and_then(|s| {
                let decoded_symbol_table: Option<HashMap<String, String>> =
                    serde_json::from_str(&s).ok();
                decoded_symbol_table
            }),
            _ => None,
        })
        .map(|st| {
            emit_symbol_output = true;
            symbol_table = Some(st.clone());
            st
        });

    if let Some(ArgumentValue::ArgBool(true)) = parsed_args.get("verbose") {
        emit_symbol_output = true;
    }

    // Add unused check.
    let do_check_unused = parsed_args
        .get("check_unused_args")
        .map(|a| matches!(a, ArgumentValue::ArgBool(true)))
        .unwrap_or(false);

    let choices = input_sexp
        .map(|i| detect_modern(&mut allocator, i))
        .unwrap_or_else(Default::default);
    let mut stderr_output = |s: String| {
        if choices.dialect.is_some() {
            eprintln!("{s}");
        } else {
            stdout.write_str(&s);
        }
    };

    // Figure out how we should check things, we have unused checking
    // and strict mode, which run the same infrastructure but to different
    // purposes.
    // If strict and no dialect, we'll compile with classic but we'll
    // use the same modern parse here to check for strict variable use.
    if do_check_unused || (choices.strict && choices.dialect.is_none()) || typecheck {
        let opts =
            Rc::new(DefaultCompilerOpts::new(&reported_input_file))
            .set_search_paths(&search_paths)
            .set_strict(choices.strict);
        match do_strict_checks(
            &mut allocator,
            run_program.clone(),
            opts.clone(),
            &input_program,
            do_check_unused,
            choices.strict,
        ) {
            Ok((success, output)) => {
                stderr_output(output);
                if !success {
                    return;
                }
            }
            Err(e) => {
                stderr_output(format!("{}: {}\n", e.0, e.1));
                return;
            }
        }

        if typecheck {
            let loc = Srcloc::start(&reported_input_file);
            if let Err(e) = parse_sexp(loc, input_program.bytes())
                .map_err(|e| CompileErr(e.0.clone(), e.1))
                .and_then(|pre_forms| {
                    let context = standard_type_context();
                    let compileform = frontend(opts.clone(), &pre_forms)?;
                    let target_type = context.typecheck_chialisp_program(&compileform)?;
                    Ok(context.reify(&target_type, None))
                })
            {
                stderr_output(format!("{}: {}\n", e.0, e.1));
                return;
            }
        }
    }

    let symbol_table_output = parsed_args
        .get("symbol_output_file")
        .and_then(|s| {
            if let ArgumentValue::ArgString(_, v) = s {
                Some(v.clone())
            } else {
                None
            }
        })
        .unwrap_or_else(|| "main.sym".to_string());

    // In testing: short circuit for modern compilation.
    if let Some(dialect) = choices.dialect {
        let do_optimize = parsed_args
            .get("optimize")
            .map(|x| matches!(x, ArgumentValue::ArgBool(true)))
            .unwrap_or_else(|| false);
        let runner = Rc::new(DefaultProgramRunner::new());
        let use_filename = input_file.unwrap_or_else(|| "*command*".to_string());
        let opts = Rc::new(DefaultCompilerOpts::new(&use_filename))
            .set_optimize(do_optimize)
            .set_search_paths(&search_paths)
            .set_frontend_opt(dialect > 21)
            .set_strict(choices.strict);
        let mut symbol_table = HashMap::new();

        let unopt_res = compile_file(
            &mut allocator,
            runner.clone(),
            opts.clone(),
            &input_program,
            &mut symbol_table,
        );
        let res = if do_optimize {
            unopt_res.and_then(|x| run_optimizer(&mut allocator, runner, Rc::new(x)))
        } else {
            unopt_res.map(Rc::new)
        };

        match res {
            Ok(r) => {
                stdout.write_str(&r.to_string());

                build_symbol_table_mut(&mut symbol_table, &r);
                write_sym_output(&symbol_table, &symbol_table_output).expect("writing symbols");
            }
            Err(c) => {
                stdout.write_str(&format!("{}: {}", c.0, c.1));
            }
        }

        return;
    }

    let mut pre_eval_f: Option<PreEval> = None;

    // Collections used to generate the run log.
    let log_entries: Arc<Mutex<RunLog<NodePtr>>> = Arc::new(Mutex::new(RunLog {
        log_entries: RefCell::new(Vec::new()),
    }));
    #[allow(clippy::type_complexity)]
    let log_updates: Arc<Mutex<RunLog<(NodePtr, Option<NodePtr>)>>> =
        Arc::new(Mutex::new(RunLog {
            log_entries: RefCell::new(Vec::new()),
        }));

    // clvm_rs uses boxed callbacks with unspecified lifetimes so in order to
    // support logging as intended, we must have values that can be moved so
    // the callbacks can become immortal.  Our strategy is to use channels
    // and threads for this.
    let (pre_eval_req_out, pre_eval_req_in) = channel();
    let (pre_eval_resp_out, pre_eval_resp_in): (Sender<()>, Receiver<()>) = channel();

    let (post_eval_req_out, post_eval_req_in) = channel();
    let (post_eval_resp_out, post_eval_resp_in): (Sender<()>, Receiver<()>) = channel();

    let post_eval_fn: Rc<dyn Fn(NodePtr, Option<NodePtr>)> = Rc::new(move |at, n| {
        post_eval_req_out.send((at, n)).ok();
        post_eval_resp_in.recv().unwrap();
    });

    #[allow(clippy::type_complexity)]
    let pre_eval_fn: Rc<dyn Fn(&mut Allocator, NodePtr)> = Rc::new(move |_allocator, new_log| {
        pre_eval_req_out.send(new_log).ok();
        pre_eval_resp_in.recv().unwrap();
    });

    #[allow(clippy::type_complexity)]
    let closure: Rc<dyn Fn(NodePtr) -> Box<dyn Fn(Option<NodePtr>)>> = Rc::new(move |v| {
        let post_eval_fn_clone = post_eval_fn.clone();
        Box::new(move |n| {
            let post_eval_fn_clone_2 = post_eval_fn_clone.clone();
            (*post_eval_fn_clone_2)(v, n)
        })
    });

    if emit_symbol_output {
        #[allow(clippy::type_complexity)]
        let pre_eval_f_closure: Box<
            dyn Fn(
                &mut Allocator,
                NodePtr,
                NodePtr,
            ) -> Result<Option<Box<(dyn Fn(Option<NodePtr>))>>, EvalErr>,
        > = Box::new(move |allocator, sexp, args| {
            let pre_eval_clone = pre_eval_fn.clone();
            trace_pre_eval(
                allocator,
                &|allocator, n| (*pre_eval_clone)(allocator, n),
                symbol_table_clone.clone(),
                sexp,
                args,
            )
            .map(|t| {
                t.map(|log_ent| {
                    let closure_clone = closure.clone();
                    (*closure_clone)(log_ent)
                })
            })
        });

        pre_eval_f = Some(pre_eval_f_closure);
    }

    let run_script = match parsed_args.get("stage") {
        Some(ArgumentValue::ArgInt(0)) => stages::brun(&mut allocator),
        _ => stages::run(&mut allocator),
    };

    let cost_offset = calculate_cost_offset(&mut allocator, run_program.clone(), run_script);

    let max_cost = parsed_args
        .get("max_cost")
        .map(|x| match x {
            ArgumentValue::ArgInt(i) => *i - cost_offset,
            _ => 0,
        })
        .unwrap_or_else(|| 0);
    let max_cost = max(0, max_cost);

    if input_sexp.is_none() {
        input_sexp = sexp_from_stream(
            &mut allocator,
            &mut Stream::new(input_serialized),
            Box::new(SimpleCreateCLVMObject {}),
        )
        .map(|x| Some(x.1))
        .unwrap();
    };

    // Part 2 of doing pre_eval: Have a thing that receives the messages and
    // performs some action.
    let log_entries_clone = log_entries.clone();
    thread::spawn(move || {
        let pre_in = pre_eval_req_in;
        let pre_out = pre_eval_resp_out;

        while let Ok(received) = pre_in.recv() {
            {
                let locked = log_entries_clone.lock();
                locked.unwrap().push(received);
            }
            pre_out.send(()).ok();
        }
    });

    let log_updates_clone = log_updates.clone();
    thread::spawn(move || {
        let post_in = post_eval_req_in;
        let post_out = post_eval_resp_out;

        while let Ok(received) = post_in.recv() {
            {
                let locked = log_updates_clone.lock();
                locked.unwrap().push(received);
            }
            post_out.send(()).ok();
        }
    });

    let time_parse_input = SystemTime::now();
    let res = run_program
        .run_program(
            &mut allocator,
            run_script,
            input_sexp.unwrap(),
            Some(RunProgramOption {
                max_cost: if max_cost == 0 {
                    None
                } else {
                    Some(max_cost as u64)
                },
                pre_eval_f,
                strict: parsed_args
                    .get("strict")
                    .map(|_| true)
                    .unwrap_or_else(|| false),
            }),
        )
        .map(|run_program_result| {
            let mut cost: i64 = run_program_result.0 as i64;
            let result = run_program_result.1;
            let time_done = SystemTime::now();

            if parsed_args.get("cost").is_some() {
                if cost > 0 {
                    cost += cost_offset;
                }
                stdout.write_str(&format!("cost = {cost}\n"));
            };

            if let Some(ArgumentValue::ArgBool(true)) = parsed_args.get("time") {
                if parsed_args.get("hex").is_some() {
                    stdout.write_str(&format!(
                        "read_hex: {}\n",
                        time_read_hex
                            .duration_since(time_start)
                            .unwrap()
                            .as_millis()
                    ));
                } else {
                    stdout.write_str(&format!(
                        "assemble_from_ir: {}\n",
                        time_assemble
                            .duration_since(time_start)
                            .unwrap()
                            .as_millis()
                    ));
                    stdout.write_str(&format!(
                        "to_sexp_f: {}\n",
                        time_parse_input
                            .duration_since(time_assemble)
                            .unwrap()
                            .as_millis()
                    ));
                }

                stdout.write_str(&format!(
                    "run_program: {}\n",
                    time_done
                        .duration_since(time_parse_input)
                        .unwrap()
                        .as_millis()
                ));
            }

            let mut run_output = disassemble_with_kw(&mut allocator, result, keywords);
            if let Some(ArgumentValue::ArgBool(true)) = parsed_args.get("dump") {
                let mut f = Stream::new(None);
                sexp_to_stream(&mut allocator, result, &mut f);
                run_output = f.get_value().hex();
            } else if let Some(ArgumentValue::ArgBool(true)) = parsed_args.get("quiet") {
                run_output = "".to_string();
            };

            run_output
        });

    let output = collapse(res.map_err(|ex| {
        format!(
            "FAIL: {} {}",
            ex.1,
            disassemble_with_kw(&mut allocator, ex.0, keywords)
        )
    }));

    let compile_sym_out = dpr.get_compiles();
    if !compile_sym_out.is_empty() {
        write_sym_output(&compile_sym_out, &symbol_table_output).ok();
    }

    stdout.write_str(&format!("{output}\n"));

    // Third part of our scheme: now that we have results from the forward pass
    // and the pass doing the post callbacks, we can integrate them in the main
    // thread.  We didn't do this in the callbacks because we didn't want to
    // deal with a possibly escaping mutable allocator &.
    let mut log_content = log_entries.lock().unwrap().finish();
    let log_updates = log_updates.lock().unwrap().finish();
    fix_log(&mut allocator, &mut log_content, &log_updates);

    let only_exn = parsed_args
        .get("only_exn")
        .map(|_| true)
        .unwrap_or_else(|| false);

    if emit_symbol_output {
        stdout.write_str("\n");
        trace_to_text(
            &mut allocator,
            stdout,
            only_exn,
            &log_content,
            symbol_table.clone(),
            &disassemble,
        );
        if parsed_args.get("table").is_some() {
            trace_to_table(
                &mut allocator,
                stdout,
                only_exn,
                &log_content,
                symbol_table,
                &disassemble,
            );
        }
    }
}

/*
Copyright 2018 Chia Network Inc
Licensed under the Apache License, Version 2.0 (the "License");
you may not use this file except in compliance with the License.
You may obtain a copy of the License at
   http://www.apache.org/licenses/LICENSE-2.0
Unless required by applicable law or agreed to in writing, software
distributed under the License is distributed on an "AS IS" BASIS,
WITHOUT WARRANTIES OR CONDITIONS OF ANY KIND, either express or implied.
See the License for the specific language governing permissions and
limitations under the License.
 */<|MERGE_RESOLUTION|>--- conflicted
+++ resolved
@@ -283,22 +283,6 @@
                 .ok()
                 .map(|parsed_sexp| (func, parsed_sexp))
         })
-<<<<<<< HEAD
-    }).filter(|(_func,parsed_sexp)| {
-        !parsed_sexp.is_empty()
-    }).and_then(|(func,parsed_sexp)| {
-        parsed_sexp[0].proper_list().map(|rest_of_args| (func,rest_of_args))
-    }).filter(|(_func,rest_of_args)| {
-        rest_of_args.len() > 1
-    }).map(|(func,rest_of_args)| {
-        // If we can make a list from the args,
-        //   choose the first arg if first_arg is true
-        //   otherwise pick everything after the left env
-        let arg_list: Vec<Rc<sexp::SExp>> =
-            rest_of_args.iter().skip(1).cloned().map(Rc::new).collect();
-        let use_args =
-            if trace_first_arg {
-=======
         .filter(|(_func, parsed_sexp)| !parsed_sexp.is_empty())
         .and_then(|(func, parsed_sexp)| {
             parsed_sexp[0]
@@ -311,16 +295,13 @@
             //   choose the first arg if first_arg is true
             //   otherwise pick everything after the left env
             let use_args = if trace_first_arg {
->>>>>>> 3969a56c
                 Rc::new(rest_of_args[1].clone())
             } else {
+                let rest_list: Vec<Rc<sexp::SExp>> = 
+                    rest_of_args.iter().skip(1).cloned().map(Rc::new).collect();
                 Rc::new(sexp::enlist(
                     rest_of_args[0].loc(),
-<<<<<<< HEAD
-                    &arg_list
-=======
-                    rest_of_args.iter().skip(1).cloned().map(Rc::new).collect(),
->>>>>>> 3969a56c
+                    &rest_list
                 ))
             };
             (func, use_args)
