use core::cell::RefCell;

use std::collections::{BTreeMap, HashMap};
use std::fs;
use std::io;
use std::io::Write;
use std::mem::swap;
use std::rc::Rc;
use std::sync::mpsc::{channel, Receiver, Sender};
use std::sync::{Arc, Mutex};
use std::thread;
use std::time::SystemTime;

use core::cmp::max;

use clvm_rs::allocator::{Allocator, NodePtr};
use clvm_rs::reduction::EvalErr;
use clvm_rs::run_program::PreEval;

#[macro_use]
use yamlette::yamlette;
use yamlette::model::yaml::str::FORCE_QUOTES;

use crate::classic::clvm::__type_compatibility__::{t, Bytes, BytesFromType, Stream, Tuple};
use crate::classic::clvm::serialize::{sexp_from_stream, sexp_to_stream, SimpleCreateCLVMObject};
use crate::classic::clvm::sexp::{enlist, proper_list, sexp_as_bin};
use crate::classic::clvm::KEYWORD_FROM_ATOM;
use crate::classic::clvm_tools::binutils::{assemble_from_ir, disassemble, disassemble_with_kw};
use crate::classic::clvm_tools::clvmc::detect_modern;
use crate::classic::clvm_tools::debug::{
    check_unused, trace_pre_eval, trace_to_table, trace_to_text,
};
use crate::classic::clvm_tools::ir::reader::read_ir;
use crate::classic::clvm_tools::sha256tree::sha256tree;
use crate::classic::clvm_tools::stages;
use crate::classic::clvm_tools::stages::stage_0::{
    DefaultProgramRunner, RunProgramOption, TRunProgram,
};
use crate::classic::clvm_tools::stages::stage_2::operators::run_program_for_search_paths;
use crate::classic::platform::PathJoin;

use crate::classic::platform::argparse::{
    Argument, ArgumentParser, ArgumentValue, ArgumentValueConv, IntConversion, NArgsSpec,
    TArgOptionAction, TArgumentParserProps,
};

use crate::compiler::cldb::{hex_to_modern_sexp, CldbNoOverride, CldbRun, CldbRunEnv};
use crate::compiler::clvm::start_step;
use crate::compiler::compiler::{compile_file, run_optimizer, DefaultCompilerOpts};
use crate::compiler::comptypes::{CompileErr, CompilerOpts};
use crate::compiler::debug::build_symbol_table_mut;
use crate::compiler::prims;
use crate::compiler::sexp;
use crate::compiler::sexp::parse_sexp;
use crate::compiler::srcloc::Srcloc;
use crate::util::collapse;

pub struct PathOrCodeConv {}

impl ArgumentValueConv for PathOrCodeConv {
    fn convert(&self, arg: &String) -> Result<ArgumentValue, String> {
        match fs::read_to_string(arg) {
            Ok(s) => Ok(ArgumentValue::ArgString(Some(arg.to_string()), s)),
            Err(_) => Ok(ArgumentValue::ArgString(None, arg.to_string())),
        }
    }
}

// export function stream_to_bin(write_f: (f: Stream) => void){
//   const f = new Stream();
//   write_f(f);
//   return f.getValue();
// }

pub trait TConversion {
    fn invoke<'a>(
        &self,
        allocator: &'a mut Allocator,
        text: &String,
    ) -> Result<Tuple<NodePtr, String>, String>;
}
pub fn call_tool<'a>(
    allocator: &'a mut Allocator,
    tool_name: String,
    desc: String,
    conversion: Box<dyn TConversion>,
    input_args: &Vec<String>,
) {
    let props = TArgumentParserProps {
        description: desc,
        prog: tool_name.to_string(),
    };

    let mut parser = ArgumentParser::new(Some(props));
    parser.add_argument(
        vec!["-H".to_string(), "--script-hash".to_string()],
        Argument::new()
            .set_action(TArgOptionAction::StoreTrue)
            .set_help("Show only sha256 tree hash of program".to_string()),
    );
    parser.add_argument(
        vec!["path_or_code".to_string()],
        Argument::new()
            .set_n_args(NArgsSpec::KleeneStar)
            .set_type(Rc::new(PathOrCodeConv {}))
            .set_help("path to clvm script, or literal script".to_string()),
    );

    let mut rest_args = Vec::new();
    for a in input_args[1..].into_iter() {
        rest_args.push(a.to_string());
    }
    let args_res = parser.parse_args(&rest_args);
    let args: HashMap<String, ArgumentValue>;

    match args_res {
        Ok(a) => {
            args = a;
        }
        Err(e) => {
            println!("{}", e);
            return;
        }
    }

    let args_path_or_code_val = match args.get(&"path_or_code".to_string()) {
        None => ArgumentValue::ArgArray(vec![]),
        Some(v) => v.clone(),
    };

    let args_path_or_code = match args_path_or_code_val {
        ArgumentValue::ArgArray(v) => v,
        _ => vec![],
    };

    for program in args_path_or_code {
        match program {
            ArgumentValue::ArgString(_, s) => {
                if s == "-" {
                    panic!("Read stdin is not supported at this time");
                }

                let conv_result = conversion.invoke(allocator, &s);
                match conv_result {
                    Ok(conv_result) => {
                        let sexp = conv_result.first().clone();
                        let text = conv_result.rest();
                        if args.contains_key(&"script_hash".to_string()) {
                            println!("{}", sha256tree(allocator, sexp).hex());
                        } else if text.len() > 0 {
                            println!("{}", text);
                        }
                    }
                    Err(e) => {
                        panic!("Conversion returned error: {:?}", e);
                    }
                }
            }
            _ => {
                panic!("inappropriate argument conversion");
            }
        }
    }
}

pub struct OpcConversion {}

impl TConversion for OpcConversion {
    fn invoke<'a>(
        &self,
        allocator: &'a mut Allocator,
        hex_text: &String,
    ) -> Result<Tuple<NodePtr, String>, String> {
        read_ir(hex_text)
            .and_then(|ir_sexp| assemble_from_ir(allocator, Rc::new(ir_sexp)).map_err(|e| e.1))
            .map(|sexp| t(sexp, sexp_as_bin(allocator, sexp).hex()))
    }
}

pub struct OpdConversion {}

impl TConversion for OpdConversion {
    fn invoke<'a>(
        &self,
        allocator: &'a mut Allocator,
        hex_text: &String,
    ) -> Result<Tuple<NodePtr, String>, String> {
        let mut stream = Stream::new(Some(Bytes::new(Some(BytesFromType::Hex(
            hex_text.to_string(),
        )))));

        sexp_from_stream(allocator, &mut stream, Box::new(SimpleCreateCLVMObject {}))
            .map_err(|e| e.1)
            .map(|sexp| {
                let disassembled = disassemble(allocator, sexp.1);
                t(sexp.1, disassembled)
            })
    }
}

pub fn opc(args: &Vec<String>) {
    let mut allocator = Allocator::new();
    call_tool(
        &mut allocator,
        "opc".to_string(),
        "Compile a clvm script.".to_string(),
        Box::new(OpcConversion {}),
        args,
    );
}

pub fn opd(args: &Vec<String>) {
    let mut allocator = Allocator::new();
    call_tool(
        &mut allocator,
        "opd".to_string(),
        "Disassemble a compiled clvm script from hex.".to_string(),
        Box::new(OpdConversion {}),
        args,
    );
}

struct StageImport {}

impl ArgumentValueConv for StageImport {
    fn convert(&self, arg: &String) -> Result<ArgumentValue, String> {
        if arg == "0" {
            return Ok(ArgumentValue::ArgInt(0));
        } else if arg == "1" {
            return Ok(ArgumentValue::ArgInt(1));
        } else if arg == "2" {
            return Ok(ArgumentValue::ArgInt(2));
        }
        return Err(format!("Unknown stage: {}", arg));
    }
}

pub fn run(args: &Vec<String>) {
    let mut s = Stream::new(None);
    launch_tool(&mut s, args, &"run".to_string(), 2);
    io::stdout()
        .write_all(s.get_value().data())
        .expect("stdout");
}

pub fn brun(args: &Vec<String>) {
    let mut s = Stream::new(None);
    launch_tool(&mut s, args, &"brun".to_string(), 0);
    io::stdout()
        .write_all(s.get_value().data())
        .expect("stdout");
}

pub fn cldb(args: &Vec<String>) {
    let tool_name = "cldb".to_string();
    let props = TArgumentParserProps {
        description: "Execute a clvm script.".to_string(),
        prog: format!("clvm_tools {}", tool_name),
    };

    let mut parser = ArgumentParser::new(Some(props));
    parser.add_argument(
        vec!["-i".to_string(), "--include".to_string()],
        Argument::new()
            .set_type(Rc::new(PathJoin {}))
            .set_help("add a search path for included files".to_string())
            .set_action(TArgOptionAction::Append)
            .set_default(ArgumentValue::ArgArray(vec![])),
    );
    parser.add_argument(
        vec!["-O".to_string(), "--optimize".to_string()],
        Argument::new()
            .set_action(TArgOptionAction::StoreTrue)
            .set_help("run optimizer".to_string()),
    );
    parser.add_argument(
        vec!["-x".to_string(), "--hex".to_string()],
        Argument::new()
            .set_action(TArgOptionAction::StoreTrue)
            .set_help("parse input program and arguments from hex".to_string()),
    );
    parser.add_argument(
        vec!["-y".to_string(), "--symbol-table".to_string()],
        Argument::new()
            .set_type(Rc::new(PathOrCodeConv {}))
            .set_help("path to symbol file".to_string()),
    );
    parser.add_argument(
        vec!["path_or_code".to_string()],
        Argument::new()
            .set_type(Rc::new(PathOrCodeConv {}))
            .set_help("filepath to clvm script, or a literal script".to_string()),
    );
    parser.add_argument(
        vec!["env".to_string()],
        Argument::new()
            .set_n_args(NArgsSpec::Optional)
            .set_type(Rc::new(PathOrCodeConv {}))
            .set_help("clvm script environment, as clvm src, or hex".to_string()),
    );
    let arg_vec = args[1..].to_vec();
    let parsedArgs: HashMap<String, ArgumentValue>;

    let mut input_file = None;
    let mut input_program = "()".to_string();

    let prog_srcloc = Srcloc::start(&"*program*".to_string());
    let args_srcloc = Srcloc::start(&"*args*".to_string());

    let mut args = Rc::new(sexp::SExp::atom_from_string(
        args_srcloc.clone(),
        &"".to_string(),
    ));
    let mut parsed_args_result: String = "".to_string();

    match parser.parse_args(&arg_vec) {
        Err(e) => {
            println!("FAIL: {}", e);
            return;
        }
        Ok(pa) => {
            parsedArgs = pa;
        }
    }

    match parsedArgs.get("path_or_code") {
        Some(ArgumentValue::ArgString(file, path_or_code)) => {
            input_file = file.clone();
            input_program = path_or_code.to_string();
        }
        _ => {}
    }

    match parsedArgs.get("env") {
        Some(ArgumentValue::ArgString(_, s)) => {
            parsed_args_result = s.to_string();
        }
        _ => {}
    }

    let mut allocator = Allocator::new();

    let symbol_table = parsedArgs
        .get("symbol_table")
        .and_then(|jstring| match jstring {
            ArgumentValue::ArgString(_, s) => {
                let decoded_symbol_table: Option<HashMap<String, String>> =
                    serde_json::from_str(&s).ok();
                decoded_symbol_table
            }
            _ => None,
        });

    let do_optimize = parsedArgs
        .get("optimize")
        .map(|x| match x {
            ArgumentValue::ArgBool(true) => true,
            _ => false,
        })
        .unwrap_or_else(|| false);
    let runner = Rc::new(DefaultProgramRunner::new());
    let use_filename = input_file
        .clone()
        .unwrap_or_else(|| "*command*".to_string());
    let opts = Rc::new(DefaultCompilerOpts::new(&use_filename)).set_optimize(do_optimize);

    let mut use_symbol_table = symbol_table.unwrap_or_else(|| HashMap::new());
    let unopt_res = compile_file(
        &mut allocator,
        runner.clone(),
        opts.clone(),
        &input_program,
        &mut use_symbol_table,
    );

    let program;
    let mut output = Vec::new();
    let yamlette_string = |to_print: Vec<BTreeMap<String, String>>| match yamlette!(write; [[( # FORCE_QUOTES => to_print )]])
    {
        Ok(s) => s,
        Err(e) => format!("error producing yaml: {:?}", e),
    };

    let res = match parsedArgs.get("hex") {
        Some(ArgumentValue::ArgBool(true)) => hex_to_modern_sexp(
            &mut allocator,
            &use_symbol_table,
            prog_srcloc.clone(),
            &input_program,
        )
        .map_err(|_| CompileErr(prog_srcloc, "Failed to parse hex".to_string())),
        _ => {
            if do_optimize {
                unopt_res.and_then(|x| run_optimizer(&mut allocator, runner.clone(), Rc::new(x)))
            } else {
                unopt_res.map(|x| Rc::new(x))
            }
        }
    };

    match res {
        Ok(r) => {
            program = r.clone();
        }
        Err(c) => {
            let mut parse_error = BTreeMap::new();
            parse_error.insert("Error-Location".to_string(), c.0.to_string());
            parse_error.insert("Error".to_string(), c.1);
            output.push(parse_error.clone());
            println!("{}", yamlette_string(output));
            return;
        }
    }

    match parsedArgs.get("hex") {
        Some(ArgumentValue::ArgBool(true)) => {
            match hex_to_modern_sexp(
                &mut allocator,
                &HashMap::new(),
                args_srcloc.clone(),
                &parsed_args_result,
            ) {
                Ok(r) => {
                    args = r;
                }
                Err(p) => {
                    let mut parse_error = BTreeMap::new();
                    parse_error.insert("Error".to_string(), p.to_string());
                    output.push(parse_error.clone());
                    println!("{}", yamlette_string(output));
                    return;
                }
            }
        }
        _ => match parse_sexp(Srcloc::start(&"*arg*".to_string()), &parsed_args_result) {
            Ok(r) => {
                if r.len() > 0 {
                    args = r[0].clone();
                }
            }
            Err(c) => {
                let mut parse_error = BTreeMap::new();
                parse_error.insert("Error-Location".to_string(), c.0.to_string());
                parse_error.insert("Error".to_string(), c.1);
                output.push(parse_error.clone());
                println!("{}", yamlette_string(output));
                return;
            }
        },
    };

    let mut prim_map = HashMap::new();
    for p in prims::prims().iter() {
        prim_map.insert(p.0.clone(), Rc::new(p.1.clone()));
    }
    let program_lines: Vec<String> = input_program.lines().map(|x| x.to_string()).collect();
    let step = start_step(program.clone(), args.clone());
    let cldbenv = CldbRunEnv::new(
        input_file,
        program_lines,
        Box::new(CldbNoOverride::new_symbols(use_symbol_table)),
    );
    let mut cldbrun = CldbRun::new(runner, Rc::new(prim_map), Box::new(cldbenv), step);

    loop {
        if cldbrun.is_ended() {
            println!("{}", yamlette_string(output));
            return;
        }

        match cldbrun.step(&mut allocator) {
            Some(result) => {
                output.push(result);
            }
            _ => {}
        }
    }
}

struct RunLog<T> {
    log_entries: RefCell<Vec<T>>,
}

impl<T> RunLog<T> {
    fn push(&self, new_log: T) {
        self.log_entries.replace_with(|log| {
            let mut empty_log = Vec::new();
            swap(&mut empty_log, &mut *log);
            empty_log.push(new_log);
            empty_log
        });
    }

    fn finish(&self) -> Vec<T> {
        let mut empty_log = Vec::new();
        self.log_entries.replace_with(|log| {
            swap(&mut empty_log, &mut *log);
            Vec::new()
        });
        empty_log
    }
}

fn calculate_cost_offset(
    allocator: &mut Allocator,
    run_program: Rc<dyn TRunProgram>,
    run_script: NodePtr,
) -> i64 {
    /*
     These commands are used by the test suite, and many of them expect certain costs.
     If boilerplate invocation code changes by a fixed cost, you can tweak this
     value so you don't have to change all the tests' expected costs.
     Eventually you should re-tare this to zero and alter the tests' costs though.
     This is a hack and need to go away, probably when we do dialects for real,
     and then the dialect can have a `run_program` API.
    */
    let almost_empty_list = enlist(allocator, &vec![allocator.null()]).unwrap();
    let cost = run_program
        .run_program(allocator, run_script, almost_empty_list, None)
        .map(|x| x.0)
        .unwrap_or_else(|_| 0);

    53 - cost as i64
}

fn fix_log(
    allocator: &mut Allocator,
    log_result: &mut Vec<NodePtr>,
    log_updates: &Vec<(NodePtr, Option<NodePtr>)>,
) {
    let mut update_map: HashMap<NodePtr, Option<NodePtr>> = HashMap::new();
    for update in log_updates {
        update_map.insert(update.0, update.1);
    }

    for i in 0..log_result.len() {
        let entry = log_result[i];
        update_map.get(&entry).and_then(|v| *v).map(|v| {
            proper_list(allocator, entry, true).map(|list| {
                let mut updated = list.to_vec();
                updated.push(v);
                log_result[i] = enlist(allocator, &updated).unwrap();
            })
        });
    }
}

fn write_sym_output(
    compiled_lookup: &HashMap<String, String>,
    path: &String,
) -> Result<(), String> {
    m! {
        output <- serde_json::to_string(compiled_lookup).map_err(|_| {
            "failed to serialize to json".to_string()
        });

        fs::write(path.clone(), output).map_err(|_| {
            format!("failed to write {}", path)
        }).map(|_| ())
    }
}

pub fn launch_tool(
    stdout: &mut Stream,
    args: &Vec<String>,
    tool_name: &String,
    default_stage: u32,
) {
    let props = TArgumentParserProps {
        description: "Execute a clvm script.".to_string(),
        prog: format!("clvm_tools {}", tool_name),
    };

    let mut parser = ArgumentParser::new(Some(props));
    parser.add_argument(
        vec!["-s".to_string(), "--stage".to_string()],
        Argument::new()
            .set_type(Rc::new(StageImport {}))
            .set_help("stage number to include".to_string())
            .set_default(ArgumentValue::ArgInt(default_stage as i64)),
    );
    parser.add_argument(
        vec!["--strict".to_string()],
        Argument::new()
            .set_action(TArgOptionAction::StoreTrue)
            .set_help("Unknown opcodes are always fatal errors in strict mode".to_string()),
    );
    parser.add_argument(
        vec!["-x".to_string(), "--hex".to_string()],
        Argument::new()
            .set_action(TArgOptionAction::StoreTrue)
            .set_help("Read program and environment as hexadecimal bytecode".to_string()),
    );
    parser.add_argument(
        vec!["-v".to_string(), "--verbose".to_string()],
        Argument::new()
            .set_action(TArgOptionAction::StoreTrue)
            .set_help("Display resolve of all reductions, for debugging".to_string()),
    );
    parser.add_argument(
        vec!["-t".to_string(), "--table".to_string()],
        Argument::new()
            .set_action(TArgOptionAction::StoreTrue)
            .set_help("Print diagnostic table of reductions, for debugging".to_string()),
    );
    parser.add_argument(
        vec!["-c".to_string(), "--cost".to_string()],
        Argument::new()
            .set_action(TArgOptionAction::StoreTrue)
            .set_help("Show cost".to_string()),
    );
    parser.add_argument(
        vec!["--time".to_string()],
        Argument::new()
            .set_action(TArgOptionAction::StoreTrue)
            .set_help("Print execution time".to_string()),
    );
    parser.add_argument(
        vec!["-d".to_string(), "--dump".to_string()],
        Argument::new()
            .set_action(TArgOptionAction::StoreTrue)
            .set_help("dump hex version of final output".to_string()),
    );
    parser.add_argument(
        vec!["--quiet".to_string()],
        Argument::new()
            .set_action(TArgOptionAction::StoreTrue)
            .set_help("Suppress printing the program result".to_string()),
    );
    parser.add_argument(
        vec!["-y".to_string(), "--symbol-table".to_string()],
        Argument::new()
            .set_type(Rc::new(PathJoin {}))
            .set_help(".SYM file generated by compiler".to_string()),
    );
    parser.add_argument(
        vec!["-n".to_string(), "--no-keywords".to_string()],
        Argument::new()
            .set_action(TArgOptionAction::StoreTrue)
            .set_help("Output result as data, not as a program".to_string()),
    );
    parser.add_argument(
        vec!["-i".to_string(), "--include".to_string()],
        Argument::new()
            .set_type(Rc::new(PathJoin {}))
            .set_help("add a search path for included files".to_string())
            .set_action(TArgOptionAction::Append)
            .set_default(ArgumentValue::ArgArray(vec![])),
    );
    parser.add_argument(
        vec!["path_or_code".to_string()],
        Argument::new()
            .set_type(Rc::new(PathOrCodeConv {}))
            .set_help("filepath to clvm script, or a literal script".to_string()),
    );
    parser.add_argument(
        vec!["env".to_string()],
        Argument::new()
            .set_n_args(NArgsSpec::Optional)
            .set_type(Rc::new(PathOrCodeConv {}))
            .set_help("clvm script environment, as clvm src, or hex".to_string()),
    );
    parser.add_argument(
        vec!["-m".to_string(), "--max-cost".to_string()],
        Argument::new()
            .set_type(Rc::new(IntConversion::new(Rc::new(|| "help".to_string()))))
            .set_default(ArgumentValue::ArgInt(11000000000))
            .set_help("Maximum cost".to_string()),
    );
    parser.add_argument(
        vec!["-O".to_string(), "--optimize".to_string()],
        Argument::new()
            .set_action(TArgOptionAction::StoreTrue)
            .set_help("run optimizer".to_string()),
    );

    if tool_name == "run" {
        parser.add_argument(
            vec!["--check-unused-args".to_string()],
            Argument::new()
                .set_action(TArgOptionAction::StoreTrue)
                .set_help(
                    "check for unused uncurried parameters (by convention lower case)".to_string(),
                ),
        );
    }

    let arg_vec = args[1..].to_vec();
    let parsedArgs: HashMap<String, ArgumentValue>;

    match parser.parse_args(&arg_vec) {
        Err(e) => {
            stdout.write_string(format!("FAIL: {}\n", e));
            return;
        }
        Ok(pa) => {
            parsedArgs = pa;
        }
    }

    let empty_map = HashMap::new();
    let keywords = match parsedArgs.get("no_keywords") {
        None => KEYWORD_FROM_ATOM(),
        Some(ArgumentValue::ArgBool(_b)) => &empty_map,
        _ => KEYWORD_FROM_ATOM(),
    };

    let dpr;
    let run_program: Rc<dyn TRunProgram>;
    let mut search_paths = Vec::new();
    match parsedArgs.get("include") {
        Some(ArgumentValue::ArgArray(v)) => {
            let mut bare_paths = Vec::with_capacity(v.len());
            for p in v {
                match p {
                    ArgumentValue::ArgString(_, s) => bare_paths.push(s.to_string()),
                    _ => {}
                }
            }
            let special_runner = run_program_for_search_paths(&bare_paths);
            search_paths = bare_paths;
            dpr = special_runner.clone();
            run_program = special_runner;
        }
        _ => {
            let ordinary_runner = run_program_for_search_paths(&Vec::new());
            dpr = ordinary_runner.clone();
            run_program = ordinary_runner;
        }
    }

    let mut allocator = Allocator::new();

    let mut input_file = None;
    let mut input_serialized = None;
    let mut input_sexp;

    let time_start = SystemTime::now();
    let mut time_read_hex = SystemTime::now();
    let mut time_assemble = SystemTime::now();
    let time_parse_input;

    let mut input_program = "()".to_string();
    let mut input_args = "()".to_string();

    match parsedArgs.get("path_or_code") {
        Some(ArgumentValue::ArgString(file, path_or_code)) => {
            input_file = file.clone();
            input_program = path_or_code.to_string();
        }
        _ => {}
    }

    match parsedArgs.get("hex") {
        Some(_) => {
            let assembled_serialized =
                Bytes::new(Some(BytesFromType::Hex(input_program.to_string())));
            if input_args.len() == 0 {
                input_args = "80".to_string();
            }

            let env_serialized = Bytes::new(Some(BytesFromType::Hex(input_args.to_string())));
            time_read_hex = SystemTime::now();

            input_serialized = Some(
                Bytes::new(Some(BytesFromType::Raw(vec![0xff])))
                    .concat(&assembled_serialized)
                    .concat(&env_serialized),
            );

            let mut stream = Stream::new(input_serialized.clone());
            input_sexp = sexp_from_stream(
                &mut allocator,
                &mut stream,
                Box::new(SimpleCreateCLVMObject {}),
            )
            .map(|x| Some(x.1))
            .unwrap();
        }
        _ => {
            let src_sexp;
            match parsedArgs.get("path_or_code") {
                Some(ArgumentValue::ArgString(f, content)) => match read_ir(&content) {
                    Ok(s) => {
                        input_program = content.clone();
                        input_file = f.clone();
                        src_sexp = s;
                    }
                    Err(e) => {
                        stdout.write_string(format!("FAIL: {}\n", e));
                        return;
                    }
                },
                _ => {
                    stdout.write_string(format!("FAIL: {}\n", "non-string argument"));
                    return;
                }
            }

            let assembled_sexp = assemble_from_ir(&mut allocator, Rc::new(src_sexp)).unwrap();
            let mut parsed_args_result = "()".to_string();

            match parsedArgs.get("env") {
                Some(ArgumentValue::ArgString(_f, s)) => {
                    parsed_args_result = s.to_string();
                }
                _ => {}
            }

            let env_ir = read_ir(&parsed_args_result).unwrap();
            let env = assemble_from_ir(&mut allocator, Rc::new(env_ir)).unwrap();
            time_assemble = SystemTime::now();

            input_sexp = allocator
                .new_pair(assembled_sexp, env)
                .map(|x| Some(x))
                .unwrap();
        }
    }

    // Symbol table related checks: should one be loaded, should one be saved.
    // This code is confusingly woven due to 'run' and 'brun' serving many roles.
    let mut symbol_table: Option<HashMap<String, String>> = None;
    let mut emit_symbol_output = false;

    let symbol_table_clone = parsedArgs
        .get("symbol_table")
        .and_then(|jstring| match jstring {
            ArgumentValue::ArgString(_, s) => fs::read_to_string(s).ok().and_then(|s| {
                let decoded_symbol_table: Option<HashMap<String, String>> =
                    serde_json::from_str(&s).ok();
                decoded_symbol_table
            }),
            _ => None,
        })
        .map(|st| {
            emit_symbol_output = true;
            symbol_table = Some(st.clone());
            st
        });

    match parsedArgs.get("verbose") {
        Some(ArgumentValue::ArgBool(true)) => {
            emit_symbol_output = true;
        }
        _ => {}
    }

    // Add unused check.
    let do_check_unused = parsedArgs
        .get("check_unused_args")
        .map(|a| match a {
            ArgumentValue::ArgBool(true) => true,
            _ => false,
        })
        .unwrap_or_else(|| false);

    let dialect = input_sexp.and_then(|i| detect_modern(&mut allocator, i));
    let mut stderr_output = |s| {
        if let Some(_) = dialect {
            eprintln!("{}", s);
        } else {
            stdout.write_string(s);
        }
    };

    if do_check_unused {
        let use_filename = input_file
            .as_ref()
            .map(|x| x.clone())
            .unwrap_or_else(|| "*command*".to_string());
        let opts = Rc::new(DefaultCompilerOpts::new(&use_filename)).set_search_paths(&search_paths);
        match check_unused(opts, &input_program) {
            Ok((success, output)) => {
                stderr_output(output);
                if !success {
                    return;
                }
            }
            Err(e) => {
                stderr_output(format!("{}: {}\n", e.0.to_string(), e.1));
                return;
            }
        }
    }

    // In testing: short circuit for modern compilation.
    if let Some(dialect) = dialect {
        let do_optimize = parsedArgs
            .get("optimize")
            .map(|x| match x {
                ArgumentValue::ArgBool(true) => true,
                _ => false,
            })
            .unwrap_or_else(|| false);
        let runner = Rc::new(DefaultProgramRunner::new());
        let use_filename = input_file.unwrap_or_else(|| "*command*".to_string());
        let opts = Rc::new(DefaultCompilerOpts::new(&use_filename))
            .set_optimize(do_optimize)
            .set_search_paths(&search_paths)
            .set_frontend_opt(dialect > 21);
        let mut symbol_table = HashMap::new();

        let unopt_res = compile_file(
            &mut allocator,
            runner.clone(),
            opts.clone(),
            &input_program,
            &mut symbol_table,
        );
        let res = if do_optimize {
            unopt_res.and_then(|x| run_optimizer(&mut allocator, runner, Rc::new(x)))
        } else {
            unopt_res.map(|x| Rc::new(x))
        };

        match res {
            Ok(r) => {
<<<<<<< HEAD
                stdout.write_string(format!("{}\n", r.to_string()));
=======
                stdout.write_string(r.to_string());
>>>>>>> 8be67eb1

                build_symbol_table_mut(&mut symbol_table, &r);
                write_sym_output(&symbol_table, &"main.sym".to_string()).expect("writing symbols");
            }
            Err(c) => {
<<<<<<< HEAD
                stdout.write_string(format!("{}: {}\n", c.0.to_string(), c.1));
=======
                stdout.write_string(format!("{}: {}", c.0.to_string(), c.1));
>>>>>>> 8be67eb1
            }
        }

        return;
    }

    let mut pre_eval_f: Option<PreEval> = None;

    // Collections used to generate the run log.
    let log_entries: Arc<Mutex<RunLog<NodePtr>>> = Arc::new(Mutex::new(RunLog {
        log_entries: RefCell::new(Vec::new()),
    }));
    let log_updates: Arc<Mutex<RunLog<(NodePtr, Option<NodePtr>)>>> =
        Arc::new(Mutex::new(RunLog {
            log_entries: RefCell::new(Vec::new()),
        }));

    // clvm_rs uses boxed callbacks with unspecified lifetimes so in order to
    // support logging as intended, we must have values that can be moved so
    // the callbacks can become immortal.  Our strategy is to use channels
    // and threads for this.
    let (pre_eval_req_out, pre_eval_req_in) = channel();
    let (pre_eval_resp_out, pre_eval_resp_in): (Sender<()>, Receiver<()>) = channel();

    let (post_eval_req_out, post_eval_req_in) = channel();
    let (post_eval_resp_out, post_eval_resp_in): (Sender<()>, Receiver<()>) = channel();

    let post_eval_fn: Rc<dyn Fn(NodePtr, Option<NodePtr>)> = Rc::new(move |at, n| {
        post_eval_req_out.send((at, n));
        post_eval_resp_in.recv().unwrap();
    });

    let pre_eval_fn: Rc<dyn Fn(&mut Allocator, NodePtr)> = Rc::new(move |_allocator, new_log| {
        pre_eval_req_out.send(new_log);
        pre_eval_resp_in.recv().unwrap();
    });

    let closure: Rc<dyn Fn(NodePtr) -> Box<dyn Fn(Option<NodePtr>)>> = Rc::new(move |v| {
        let post_eval_fn_clone = post_eval_fn.clone();
        Box::new(move |n| {
            let post_eval_fn_clone_2 = post_eval_fn_clone.clone();
            (*post_eval_fn_clone_2)(v, n)
        })
    });

    if emit_symbol_output {
        let pre_eval_f_closure: Box<
            dyn Fn(
                &mut Allocator,
                NodePtr,
                NodePtr,
            ) -> Result<Option<Box<(dyn Fn(Option<NodePtr>))>>, EvalErr>,
        > = Box::new(move |allocator, sexp, args| {
            let pre_eval_clone = pre_eval_fn.clone();
            trace_pre_eval(
                allocator,
                &|allocator, n| (*pre_eval_clone)(allocator, n),
                symbol_table_clone.clone(),
                sexp,
                args,
            )
            .map(|t| {
                t.map(|log_ent| {
                    let closure_clone = closure.clone();
                    (*closure_clone)(log_ent)
                })
            })
        });

        pre_eval_f = Some(pre_eval_f_closure);
    }

    let run_script = match parsedArgs.get("stage") {
        Some(ArgumentValue::ArgInt(0)) => stages::brun(&mut allocator),
        _ => stages::run(&mut allocator),
    };

    let mut output = "(didn't finish)".to_string();
    let cost_offset = calculate_cost_offset(&mut allocator, run_program.clone(), run_script);

    let max_cost = parsedArgs
        .get("max_cost")
        .map(|x| match x {
            ArgumentValue::ArgInt(i) => *i as i64 - cost_offset,
            _ => 0,
        })
        .unwrap_or_else(|| 0);
    let max_cost = max(0, max_cost);

    if input_sexp.is_none() {
        input_sexp = sexp_from_stream(
            &mut allocator,
            &mut Stream::new(input_serialized.clone()),
            Box::new(SimpleCreateCLVMObject {}),
        )
        .map(|x| Some(x.1))
        .unwrap();
    };

    // Part 2 of doing pre_eval: Have a thing that receives the messages and
    // performs some action.
    let log_entries_clone = log_entries.clone();
    thread::spawn(move || {
        let pre_in = pre_eval_req_in;
        let pre_out = pre_eval_resp_out;

        loop {
            match pre_in.recv() {
                Ok(received) => {
                    {
                        let locked = log_entries_clone.lock();
                        locked.unwrap().push(received);
                    }
                    pre_out.send(());
                }
                Err(_e) => {
                    break;
                }
            }
        }
    });

    let log_updates_clone = log_updates.clone();
    thread::spawn(move || {
        let post_in = post_eval_req_in;
        let post_out = post_eval_resp_out;

        loop {
            match post_in.recv() {
                Ok(received) => {
                    {
                        let locked = log_updates_clone.lock();
                        locked.unwrap().push(received);
                    }
                    post_out.send(());
                }
                Err(_e) => {
                    break;
                }
            }
        }
    });

    time_parse_input = SystemTime::now();

    let res = run_program
        .run_program(
            &mut allocator,
            run_script,
            input_sexp.unwrap(),
            Some(RunProgramOption {
                max_cost: if max_cost == 0 {
                    None
                } else {
                    Some(max_cost as u64)
                },
                pre_eval_f,
                strict: parsedArgs
                    .get("strict")
                    .map(|_| true)
                    .unwrap_or_else(|| false),
            }),
        )
        .map(|run_program_result| {
            let mut cost: i64 = run_program_result.0 as i64;
            let result = run_program_result.1;
            let time_done = SystemTime::now();

            let _ = if !parsedArgs.get("cost").is_none() {
                if cost > 0 {
                    cost += cost_offset;
                }
                stdout.write_string(format!("cost = {}\n", cost));
            };

            let _ = match parsedArgs.get("time") {
                Some(ArgumentValue::ArgInt(_t)) => {
                    match parsedArgs.get("hex") {
                        Some(_) => {
                            stdout.write_string(format!(
                                "read_hex: {}\n",
                                time_read_hex
                                    .duration_since(time_start)
                                    .unwrap()
                                    .as_millis()
                            ));
                        }
                        _ => {
                            stdout.write_string(format!(
                                "assemble_from_ir: {}\n",
                                time_assemble
                                    .duration_since(time_start)
                                    .unwrap()
                                    .as_millis()
                            ));
                            stdout.write_string(format!(
                                "to_sexp_f: {}\n",
                                time_parse_input
                                    .duration_since(time_assemble)
                                    .unwrap()
                                    .as_millis()
                            ));
                        }
                    }
                    stdout.write_string(format!(
                        "run_program: {}\n",
                        time_done
                            .duration_since(time_parse_input)
                            .unwrap()
                            .as_millis()
                    ));
                }
                _ => {}
            };

            let _ = output = disassemble_with_kw(&mut allocator, result, keywords);
            let _ = match parsedArgs.get("dump") {
                Some(ArgumentValue::ArgBool(true)) => {
                    let mut f = Stream::new(None);
                    sexp_to_stream(&mut allocator, result, &mut f);
                    output = f.get_value().hex();
                }
                _ => match parsedArgs.get("quiet") {
                    Some(ArgumentValue::ArgBool(true)) => {
                        output = "".to_string();
                    }
                    _ => {}
                },
            };

            output
        });

    let output = collapse(res.map_err(|ex| {
        format!(
            "FAIL: {} {}",
            ex.1,
            disassemble_with_kw(&mut allocator, ex.0, keywords)
        )
    }));

    let compile_sym_out = dpr.get_compiles();
    if compile_sym_out.len() > 0 {
        write_sym_output(&compile_sym_out, &"main.sym".to_string());
    }

    stdout.write_string(format!("{}\n", output));

    // Third part of our scheme: now that we have results from the forward pass
    // and the pass doing the post callbacks, we can integrate them in the main
    // thread.  We didn't do this in the callbacks because we didn't want to
    // deal with a possibly escaping mutable allocator &.
    let mut log_content = log_entries.lock().unwrap().finish();
    let log_updates = log_updates.lock().unwrap().finish();
    fix_log(&mut allocator, &mut log_content, &log_updates);

    if emit_symbol_output {
        stdout.write_string(format!("\n"));
        trace_to_text(
            &mut allocator,
            stdout,
            &log_content,
            symbol_table.clone(),
            &disassemble,
        );
        if !parsedArgs.get("table").is_none() {
            trace_to_table(
                &mut allocator,
                stdout,
                &mut log_content,
                symbol_table,
                &disassemble,
            );
        }
    }
}

/*
Copyright 2018 Chia Network Inc
Licensed under the Apache License, Version 2.0 (the "License");
you may not use this file except in compliance with the License.
You may obtain a copy of the License at
   http://www.apache.org/licenses/LICENSE-2.0
Unless required by applicable law or agreed to in writing, software
distributed under the License is distributed on an "AS IS" BASIS,
WITHOUT WARRANTIES OR CONDITIONS OF ANY KIND, either express or implied.
See the License for the specific language governing permissions and
limitations under the License.
 */<|MERGE_RESOLUTION|>--- conflicted
+++ resolved
@@ -916,21 +916,13 @@
 
         match res {
             Ok(r) => {
-<<<<<<< HEAD
-                stdout.write_string(format!("{}\n", r.to_string()));
-=======
                 stdout.write_string(r.to_string());
->>>>>>> 8be67eb1
 
                 build_symbol_table_mut(&mut symbol_table, &r);
                 write_sym_output(&symbol_table, &"main.sym".to_string()).expect("writing symbols");
             }
             Err(c) => {
-<<<<<<< HEAD
-                stdout.write_string(format!("{}: {}\n", c.0.to_string(), c.1));
-=======
                 stdout.write_string(format!("{}: {}", c.0.to_string(), c.1));
->>>>>>> 8be67eb1
             }
         }
 
