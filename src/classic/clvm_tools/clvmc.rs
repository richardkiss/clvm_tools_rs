use std::collections::HashMap;
use std::default::Default;
use std::fs;
use std::io::Write;
use std::path::Path;
use std::rc::Rc;

use tempfile::NamedTempFile;

use clvm_rs::allocator::{Allocator, NodePtr, SExp};
use clvm_rs::reduction::EvalErr;

use crate::classic::clvm::__type_compatibility__::Stream;
use crate::classic::clvm::serialize::sexp_to_stream;
use crate::classic::clvm::sexp::proper_list;
use crate::classic::clvm_tools::binutils::{assemble_from_ir, disassemble};
use crate::classic::clvm_tools::ir::reader::read_ir;
use crate::classic::clvm_tools::stages::run;
use crate::classic::clvm_tools::stages::stage_0::{DefaultProgramRunner, TRunProgram};
use crate::classic::clvm_tools::stages::stage_2::operators::run_program_for_search_paths;

use crate::classic::platform::distutils::dep_util::newer;

use crate::compiler::clvm::convert_to_clvm_rs;
use crate::compiler::compiler::compile_file;
use crate::compiler::compiler::run_optimizer;
use crate::compiler::compiler::DefaultCompilerOpts;
use crate::compiler::comptypes::CompileErr;
use crate::compiler::comptypes::CompilerOpts;
use crate::compiler::runtypes::RunFailure;
use crate::compiler::srcloc::Srcloc;
use crate::compiler::untype::untype_code;

#[derive(Debug, Clone)]
pub enum DirectiveDetectionForm {
    ChooseDialect(i32),
    ChooseStrict,
}

#[derive(Debug, Clone, Default)]
pub struct SourceFileChoices {
    pub dialect: Option<i32>,
    pub strict: bool,
}

impl SourceFileChoices {
    pub fn new() -> Self {
        Default::default()
    }
}

fn include_dialect(
    allocator: &mut Allocator,
    dialects: &HashMap<Vec<u8>, DirectiveDetectionForm>,
    e: &[NodePtr],
) -> Option<DirectiveDetectionForm> {
    if let (SExp::Atom(inc), SExp::Atom(name)) = (allocator.sexp(e[0]), allocator.sexp(e[1])) {
        if allocator.buf(&inc) == "include".as_bytes().to_vec() {
            if let Some(dialect) = dialects.get(allocator.buf(&name)) {
                return Some(dialect.clone());
            }
        }
    }

    None
}

pub fn write_sym_output(
    compiled_lookup: &HashMap<String, String>,
    path: &str,
) -> Result<(), String> {
    m! {
        output <- serde_json::to_string(compiled_lookup).map_err(|_| {
            "failed to serialize to json".to_string()
        });

        fs::write(path, output).map_err(|_| {
            format!("failed to write {}", path)
        }).map(|_| ())
    }
}

pub fn apply_choice(
    allocator: &mut Allocator,
    dialects: &HashMap<Vec<u8>, DirectiveDetectionForm>,
    choices: &mut SourceFileChoices,
    elts: &[NodePtr],
) {
    match include_dialect(allocator, dialects, elts) {
        Some(DirectiveDetectionForm::ChooseDialect(n)) => {
            choices.dialect = Some(n);
        }
        Some(DirectiveDetectionForm::ChooseStrict) => {
            choices.strict = true;
        }
        _ => {}
    }
}

fn detect_modern_rec(
    allocator: &mut Allocator,
    dialects: &HashMap<Vec<u8>, DirectiveDetectionForm>,
    choices: &mut SourceFileChoices,
    sexp: NodePtr,
) {
    if let Some(l) = proper_list(allocator, sexp, true) {
        for elt in l.iter() {
            detect_modern_rec(allocator, dialects, choices, *elt);

            match proper_list(allocator, *elt, true) {
                None => {
                    continue;
                }

                Some(e) => {
                    if e.len() != 2 {
                        continue;
                    }

                    apply_choice(allocator, dialects, choices, &e);
                }
            }
        }
    }
}

pub fn detect_modern(allocator: &mut Allocator, sexp: NodePtr) -> SourceFileChoices {
    let mut dialects = HashMap::new();

    dialects.insert(
        "*strict*".as_bytes().to_vec(),
        DirectiveDetectionForm::ChooseStrict,
    );
    dialects.insert(
        "*standard-cl-21*".as_bytes().to_vec(),
        DirectiveDetectionForm::ChooseDialect(21),
    );
    dialects.insert(
        "*standard-cl-22*".as_bytes().to_vec(),
        DirectiveDetectionForm::ChooseDialect(22),
    );

    let mut choices = SourceFileChoices::new();

    detect_modern_rec(allocator, &dialects, &mut choices, sexp);

    choices
}

pub fn compile_clvm_text(
    allocator: &mut Allocator,
    search_paths: &[String],
    symbol_table: &mut HashMap<String, String>,
    text: &str,
    input_path: &str,
) -> Result<NodePtr, EvalErr> {
    let ir_src = read_ir(text).map_err(|s| EvalErr(allocator.null(), s))?;
    let assembled_sexp = assemble_from_ir(allocator, Rc::new(ir_src))?;
    let untyped_sexp = untype_code(allocator, Srcloc::start(input_path), assembled_sexp)?;

<<<<<<< HEAD
    let choices = detect_modern(allocator, assembled_sexp);
    if let Some(dialect) = choices.dialect {
=======
    if let Some(dialect) = detect_modern(allocator, untyped_sexp) {
>>>>>>> 4c9a9d91
        let runner = Rc::new(DefaultProgramRunner::new());
        let opts = Rc::new(DefaultCompilerOpts::new(input_path))
            .set_optimize(true)
            .set_frontend_opt(dialect > 21)
            .set_search_paths(search_paths);

        let unopt_res = compile_file(allocator, runner.clone(), opts, text, symbol_table);
        let res = unopt_res.and_then(|x| run_optimizer(allocator, runner, Rc::new(x)));

        res.and_then(|x| {
            convert_to_clvm_rs(allocator, x).map_err(|r| match r {
                RunFailure::RunErr(l, x) => CompileErr(l, x),
                RunFailure::RunExn(l, x) => CompileErr(l, x.to_string()),
            })
        })
        .map_err(|s| EvalErr(allocator.null(), s.1))
    } else {
        let compile_invoke_code = run(allocator);
        let input_sexp = allocator.new_pair(assembled_sexp, allocator.null())?;
        let run_program = run_program_for_search_paths(input_path, search_paths, false);
        let run_program_output =
            run_program.run_program(allocator, compile_invoke_code, input_sexp, None)?;
        Ok(run_program_output.1)
    }
}

pub fn compile_clvm_inner(
    allocator: &mut Allocator,
    search_paths: &[String],
    symbol_table: &mut HashMap<String, String>,
    filename: &str,
    text: &str,
    result_stream: &mut Stream,
) -> Result<(), String> {
    let result = compile_clvm_text(allocator, search_paths, symbol_table, text, filename)
        .map_err(|x| format!("error {} compiling {}", x.1, disassemble(allocator, x.0)))?;
    sexp_to_stream(allocator, result, result_stream);
    Ok(())
}

pub fn compile_clvm(
    input_path: &str,
    output_path: &str,
    search_paths: &[String],
    symbol_table: &mut HashMap<String, String>,
) -> Result<String, String> {
    let mut allocator = Allocator::new();

    let compile = newer(input_path, output_path).unwrap_or(true);
    let mut result_stream = Stream::new(None);

    if compile {
        let text = fs::read_to_string(input_path)
            .map_err(|x| format!("error reading {}: {:?}", input_path, x))?;

        compile_clvm_inner(
            &mut allocator,
            search_paths,
            symbol_table,
            input_path,
            &text,
            &mut result_stream,
        )?;

        let output_path_obj = Path::new(output_path);
        let output_dir = output_path_obj
            .parent()
            .map(Ok)
            .unwrap_or_else(|| Err("could not get parent of output path"))?;

        let target_data = result_stream.get_value().hex();

        // Try to detect whether we'd put the same output in the output file.
        // Don't proceed if true.
        if let Ok(prev_content) = fs::read_to_string(output_path) {
            let prev_trimmed = prev_content.trim();
            let trimmed = target_data.trim();
            if prev_trimmed == trimmed {
                // It's the same program, bail regardless.
                return Ok(output_path.to_string());
            }
        }

        // Make the contents appear atomically so that other test processes
        // won't mistake an empty file for intended output.
        let mut temp_output_file = NamedTempFile::new_in(output_dir).map_err(|e| {
            format!(
                "error creating temporary compiler output for {}: {:?}",
                input_path, e
            )
        })?;

        temp_output_file
            .write_all(target_data.as_bytes())
            .map_err(|_| format!("failed to write to {:?}", temp_output_file.path()))?;

        temp_output_file.persist(output_path).map_err(|e| {
            format!(
                "error persisting temporary compiler output {}: {:?}",
                output_path, e
            )
        })?;
    }

    Ok(output_path.to_string())
}

// export function find_files(path: str = ""){
//   const r: string[] = [];
//   for(const {dirpath, filenames} of os_walk(path)){
//     for(const filename of filenames){
//       if(filename.endsWith(".clvm")){
//         const full_path = path_join(dirpath, filename);
//         const target = `${full_path}.hex}`;
//         compile_clvm(full_path, target);
//         r.push(target);
//       }
//     }
//   }
//   return r;
// }<|MERGE_RESOLUTION|>--- conflicted
+++ resolved
@@ -158,12 +158,8 @@
     let assembled_sexp = assemble_from_ir(allocator, Rc::new(ir_src))?;
     let untyped_sexp = untype_code(allocator, Srcloc::start(input_path), assembled_sexp)?;
 
-<<<<<<< HEAD
-    let choices = detect_modern(allocator, assembled_sexp);
+    let choices = detect_modern(allocator, untyped_sexp);
     if let Some(dialect) = choices.dialect {
-=======
-    if let Some(dialect) = detect_modern(allocator, untyped_sexp) {
->>>>>>> 4c9a9d91
         let runner = Rc::new(DefaultProgramRunner::new());
         let opts = Rc::new(DefaultCompilerOpts::new(input_path))
             .set_optimize(true)
