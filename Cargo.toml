--- conflicted
+++ resolved
@@ -35,7 +35,6 @@
 binascii = "0.1.4"
 yaml-rust = "0.4"
 linked-hash-map = "0.5.6"
-rsmt2 = "0.16.2"
 
 [dev-dependencies]
 rand = "0.8.5"
@@ -91,10 +90,5 @@
 path = "src/classic/bins/repl.rs"
 
 [[bin]]
-<<<<<<< HEAD
-name = "smt"
-path = "src/classic/bins/smt.rs"
-=======
 name = "typetest"
-path = "src/classic/bins/typetest.rs"
->>>>>>> 4c9a9d91
+path = "src/classic/bins/typetest.rs"